import type { Chain } from '@wagmi/chains'
import type { Address } from 'abitype'
import {
  ProviderRpcError,
  ResourceNotFoundRpcError,
  UserRejectedRequestError,
  getAddress,
} from 'viem'

import { ConnectorNotFoundError } from './errors'
import type { InjectedConnectorOptions } from './injected'
import { InjectedConnector } from './injected'
import { WindowProvider } from './types'

export type MetaMaskConnectorOptions = Pick<
  InjectedConnectorOptions,
  'shimDisconnect'
> & {
  /**
   * While "disconnected" with `shimDisconnect`, allows user to select a different MetaMask account (than the currently connected account) when trying to connect.
   */
  UNSTABLE_shimOnConnectSelectAccount?: boolean
}

export class MetaMaskConnector extends InjectedConnector {
  readonly id = 'metaMask'

  protected shimDisconnectKey = `${this.id}.shimDisconnect`

  #UNSTABLE_shimOnConnectSelectAccount: MetaMaskConnectorOptions['UNSTABLE_shimOnConnectSelectAccount']

  constructor({
    chains,
    options: options_,
  }: {
    chains?: Chain[]
    options?: MetaMaskConnectorOptions
  } = {}) {
    const options = {
      name: 'MetaMask',
      shimDisconnect: true,
      getProvider() {
        function getReady(ethereum?: WindowProvider) {
          const isMetaMask = !!ethereum?.isMetaMask
          if (!isMetaMask) return
          // Brave tries to make itself look like MetaMask
          // Could also try RPC `web3_clientVersion` if following is unreliable
          if (ethereum.isBraveWallet && !ethereum._events && !ethereum._state)
            return
          if (ethereum.isApexWallet) return
          if (ethereum.isAvalanche) return
          if (ethereum.isBitKeep) return
          if (ethereum.isBlockWallet) return
<<<<<<< HEAD
          if (ethereum.isFrame) return
          if (ethereum.isKuCoinWallet) return
=======
>>>>>>> 5c214b67
          if (ethereum.isMathWallet) return
          if (ethereum.isOkxWallet || ethereum.isOKExWallet) return
          if (ethereum.isOneInchIOSWallet || ethereum.isOneInchAndroidWallet)
            return
          if (ethereum.isOpera) return
          if (ethereum.isPortal) return
          if (ethereum.isRabby) return
          if (ethereum.isTokenPocket) return
          if (ethereum.isTokenary) return
          if (ethereum.isZerion) return
          return ethereum
        }

        if (typeof window === 'undefined') return
        const ethereum = (window as unknown as { ethereum?: WindowProvider })
          .ethereum
        if (ethereum?.providers) return ethereum.providers.find(getReady)
        return getReady(ethereum)
      },
      ...options_,
    }
    super({ chains, options })

    this.#UNSTABLE_shimOnConnectSelectAccount =
      options.UNSTABLE_shimOnConnectSelectAccount
  }

  async connect({ chainId }: { chainId?: number } = {}) {
    try {
      const provider = await this.getProvider()
      if (!provider) throw new ConnectorNotFoundError()

      if (provider.on) {
        provider.on('accountsChanged', this.onAccountsChanged)
        provider.on('chainChanged', this.onChainChanged)
        provider.on('disconnect', this.onDisconnect)
      }

      this.emit('message', { type: 'connecting' })

      // Attempt to show wallet select prompt with `wallet_requestPermissions` when
      // `shimDisconnect` is active and account is in disconnected state (flag in storage)
      let account: Address | null = null
      if (
        this.#UNSTABLE_shimOnConnectSelectAccount &&
        this.options?.shimDisconnect &&
        !this.storage?.getItem(this.shimDisconnectKey)
      ) {
        account = await this.getAccount().catch(() => null)
        const isConnected = !!account
        if (isConnected)
          // Attempt to show another prompt for selecting wallet if already connected
          try {
            await provider.request({
              method: 'wallet_requestPermissions',
              params: [{ eth_accounts: {} }],
            })
            // User may have selected a different account so we will need to revalidate here.
            account = await this.getAccount()
          } catch (error) {
            // Not all MetaMask injected providers support `wallet_requestPermissions` (e.g. MetaMask iOS).
            // Only bubble up error if user rejects request
            if (this.isUserRejectedRequestError(error))
              throw new UserRejectedRequestError(error as Error)
            // Or MetaMask is already open
            if (
              (error as ProviderRpcError).code ===
              new ResourceNotFoundRpcError(error as ProviderRpcError).code
            )
              throw error
          }
      }

      if (!account) {
        const accounts = await provider.request({
          method: 'eth_requestAccounts',
        })
        account = getAddress(accounts[0] as string)
      }

      // Switch to chain if provided
      let id = await this.getChainId()
      let unsupported = this.isChainUnsupported(id)
      if (chainId && id !== chainId) {
        const chain = await this.switchChain(chainId)
        id = chain.id
        unsupported = this.isChainUnsupported(id)
      }

      if (this.options?.shimDisconnect)
        this.storage?.setItem(this.shimDisconnectKey, true)

      return { account, chain: { id, unsupported }, provider }
    } catch (error) {
      if (this.isUserRejectedRequestError(error))
        throw new UserRejectedRequestError(error as Error)
      if ((error as ProviderRpcError).code === -32002)
        throw new ResourceNotFoundRpcError(error as ProviderRpcError)
      throw error
    }
  }
}<|MERGE_RESOLUTION|>--- conflicted
+++ resolved
@@ -51,11 +51,7 @@
           if (ethereum.isAvalanche) return
           if (ethereum.isBitKeep) return
           if (ethereum.isBlockWallet) return
-<<<<<<< HEAD
           if (ethereum.isFrame) return
-          if (ethereum.isKuCoinWallet) return
-=======
->>>>>>> 5c214b67
           if (ethereum.isMathWallet) return
           if (ethereum.isOkxWallet || ethereum.isOKExWallet) return
           if (ethereum.isOneInchIOSWallet || ethereum.isOneInchAndroidWallet)
