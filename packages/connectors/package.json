--- conflicted
+++ resolved
@@ -29,11 +29,6 @@
     "@safe-global/safe-apps-provider": "^0.15.2",
     "@safe-global/safe-apps-sdk": "^7.9.0",
     "abitype": "0.8.7",
-<<<<<<< HEAD
-    "eth-provider": "^0.13.6",
-    "ethereum-provider": "^0.7.7",
-=======
->>>>>>> 827df8a2
     "eventemitter3": "^4.0.7"
   },
   "devDependencies": {
