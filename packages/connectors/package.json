{
  "name": "@wagmi/connectors",
  "description": "A collection of connectors for wagmi",
  "license": "MIT",
  "version": "2.2.0",
  "scripts": {
    "build": "tsup",
    "dev": "DEV=true tsup"
  },
  "peerDependencies": {
    "@wagmi/chains": ">=1.1.1",
    "typescript": ">=5.0.4",
    "viem": ">=0.3.35"
  },
  "peerDependenciesMeta": {
    "@wagmi/chains": {
      "optional": true
    },
    "typescript": {
      "optional": true
    }
  },
  "dependencies": {
    "@coinbase/wallet-sdk": "^3.6.6",
    "@ledgerhq/connect-kit-loader": "^1.0.1",
<<<<<<< HEAD
    "@safe-global/safe-apps-provider": "^0.15.2",
    "@safe-global/safe-apps-sdk": "^7.9.0",
    "@walletconnect/ethereum-provider": "2.7.7",
    "@walletconnect/legacy-provider": "^2.0.0",
    "@web3modal/standalone": "^2.4.2",
=======
    "@walletconnect/ethereum-provider": "2.8.1",
    "@walletconnect/legacy-provider": "^2.0.0",
    "@walletconnect/modal": "^2.4.6",
    "@safe-global/safe-apps-provider": "^0.15.2",
    "@safe-global/safe-apps-sdk": "^7.9.0",
>>>>>>> 20d5084e
    "abitype": "0.8.7",
    "eventemitter3": "^4.0.7"
  },
  "devDependencies": {
    "@wagmi/chains": "workspace:*",
<<<<<<< HEAD
    "eth-provider": "^0.13.6",
    "ethereum-provider": "^0.7.7",
    "viem": "0.3.35"
=======
    "viem": "^1.0.0"
>>>>>>> 20d5084e
  },
  "type": "module",
  "main": "dist/index.js",
  "types": "dist/index.d.ts",
  "exports": {
    ".": {
      "types": "./dist/index.d.ts",
      "default": "./dist/index.js"
    },
    "./coinbaseWallet": {
      "types": "./dist/coinbaseWallet.d.ts",
      "default": "./dist/coinbaseWallet.js"
    },
    "./frame": {
      "types": "./dist/frame.d.ts",
      "default": "./dist/frame.js"
    },
    "./injected": {
      "types": "./dist/injected.d.ts",
      "default": "./dist/injected.js"
    },
    "./ledger": {
      "types": "./dist/ledger.d.ts",
      "default": "./dist/ledger.js"
    },
    "./metaMask": {
      "types": "./dist/metaMask.d.ts",
      "default": "./dist/metaMask.js"
    },
    "./mock": {
      "types": "./dist/mock/index.d.ts",
      "default": "./dist/mock/index.js"
    },
    "./safe": {
      "types": "./dist/safe.d.ts",
      "default": "./dist/safe.js"
    },
    "./walletConnect": {
      "types": "./dist/walletConnect.d.ts",
      "default": "./dist/walletConnect.js"
    },
    "./walletConnectLegacy": {
      "types": "./dist/walletConnectLegacy.d.ts",
      "default": "./dist/walletConnectLegacy.js"
    },
    "./package.json": "./package.json"
  },
  "files": [
    "/coinbaseWallet",
    "/frame",
    "/injected",
    "/ledger",
    "/metaMask",
    "/mock",
    "/safe",
    "/walletConnect",
    "/walletConnectLegacy",
    "/dist"
  ],
  "sideEffects": false,
  "contributors": [
    "awkweb.eth <t@wagmi.sh>",
    "jxom.eth <j@wagmi.sh>"
  ],
  "homepage": "https://wagmi.sh",
  "ethereum": "wagmi-dev.eth",
  "funding": [
    {
      "type": "gitcoin",
      "url": "https://wagmi.sh/gitcoin"
    },
    {
      "type": "github",
      "url": "https://github.com/sponsors/wagmi-dev"
    }
  ],
  "repository": {
    "type": "git",
    "url": "https://github.com/wagmi-dev/references.git",
    "directory": "packages/connectors"
  },
  "keywords": [
    "react",
    "hooks",
    "eth",
    "ethereum",
    "dapps",
    "wallet",
    "web3",
    "abi"
  ]
}<|MERGE_RESOLUTION|>--- conflicted
+++ resolved
@@ -23,31 +23,19 @@
   "dependencies": {
     "@coinbase/wallet-sdk": "^3.6.6",
     "@ledgerhq/connect-kit-loader": "^1.0.1",
-<<<<<<< HEAD
-    "@safe-global/safe-apps-provider": "^0.15.2",
-    "@safe-global/safe-apps-sdk": "^7.9.0",
-    "@walletconnect/ethereum-provider": "2.7.7",
-    "@walletconnect/legacy-provider": "^2.0.0",
-    "@web3modal/standalone": "^2.4.2",
-=======
     "@walletconnect/ethereum-provider": "2.8.1",
     "@walletconnect/legacy-provider": "^2.0.0",
     "@walletconnect/modal": "^2.4.6",
     "@safe-global/safe-apps-provider": "^0.15.2",
     "@safe-global/safe-apps-sdk": "^7.9.0",
->>>>>>> 20d5084e
     "abitype": "0.8.7",
     "eventemitter3": "^4.0.7"
   },
   "devDependencies": {
     "@wagmi/chains": "workspace:*",
-<<<<<<< HEAD
     "eth-provider": "^0.13.6",
     "ethereum-provider": "^0.7.7",
-    "viem": "0.3.35"
-=======
     "viem": "^1.0.0"
->>>>>>> 20d5084e
   },
   "type": "module",
   "main": "dist/index.js",
