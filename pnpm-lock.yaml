lockfileVersion: '6.0'

overrides:
  abitype: 0.8.7
  esbuild: ^0.15.13

importers:

  .:
    devDependencies:
      '@changesets/changelog-github':
        specifier: ^0.4.8
        version: 0.4.8
      '@changesets/cli':
        specifier: ^2.26.0
        version: 2.26.0
      '@manypkg/get-packages':
        specifier: ^1.1.3
        version: 1.1.3
      '@types/dedent':
        specifier: ^0.7.0
        version: 0.7.0
      '@types/fs-extra':
        specifier: ^9.0.13
        version: 9.0.13
      '@types/node':
        specifier: ^18.11.18
        version: 18.11.18
      '@vitest/coverage-c8':
        specifier: ^0.25.8
        version: 0.25.8(@vitest/ui@0.25.8)(jsdom@20.0.3)
      '@vitest/ui':
        specifier: ^0.25.8
        version: 0.25.8
      abitype:
        specifier: 0.8.7
        version: 0.8.7(typescript@5.0.4)
      dedent:
        specifier: ^0.7.0
        version: 0.7.0
      esbuild:
        specifier: ^0.15.13
        version: 0.15.18
      esbuild-register:
        specifier: ^3.4.2
        version: 3.4.2(esbuild@0.15.18)
      execa:
        specifier: ^6.1.0
        version: 6.1.0
      fs-extra:
        specifier: ^11.1.0
        version: 11.1.0
      jsdom:
        specifier: ^20.0.3
        version: 20.0.3
      lokijs:
        specifier: ^1.5.12
        version: 1.5.12
      msw:
        specifier: ^0.49.3
        version: 0.49.3(typescript@5.0.4)
      rome:
        specifier: ^12.1.2
        version: 12.1.2
      simple-git-hooks:
        specifier: ^2.8.1
        version: 2.8.1
      tsup:
        specifier: ^6.5.0
        version: 6.5.0(typescript@5.0.4)
      typescript:
        specifier: ^5.0.4
        version: 5.0.4
      vitest:
        specifier: ^0.25.8
        version: 0.25.8(@vitest/ui@0.25.8)(jsdom@20.0.3)

  packages/chains:
    dependencies:
      typescript:
        specifier: '>=5.0.4'
        version: 5.0.4

  packages/connectors:
    dependencies:
      '@coinbase/wallet-sdk':
        specifier: ^3.6.6
        version: 3.6.6
      '@ledgerhq/connect-kit-loader':
        specifier: ^1.0.1
        version: 1.0.1
      '@safe-global/safe-apps-provider':
        specifier: ^0.15.2
        version: 0.15.2
      '@safe-global/safe-apps-sdk':
        specifier: ^7.9.0
        version: 7.10.0
      '@walletconnect/ethereum-provider':
        specifier: 2.7.7
        version: 2.7.7(@web3modal/standalone@2.4.2)(lokijs@1.5.12)
      '@walletconnect/legacy-provider':
        specifier: ^2.0.0
        version: 2.0.0
      '@web3modal/standalone':
        specifier: ^2.4.2
        version: 2.4.2(react@18.2.0)
      abitype:
        specifier: 0.8.7
        version: 0.8.7(typescript@5.0.4)
<<<<<<< HEAD
      eth-provider:
        specifier: ^0.13.6
        version: 0.13.6
      ethereum-provider:
        specifier: ^0.7.7
        version: 0.7.7
=======
>>>>>>> 827df8a2
      eventemitter3:
        specifier: ^4.0.7
        version: 4.0.7
      typescript:
        specifier: '>=5.0.4'
        version: 5.0.4
    devDependencies:
      '@wagmi/chains':
        specifier: workspace:*
        version: link:../chains
      viem:
        specifier: 0.3.35
        version: 0.3.35(typescript@5.0.4)

packages:

  /@adraffy/ens-normalize@1.9.0:
    resolution: {integrity: sha512-iowxq3U30sghZotgl4s/oJRci6WPBfNO5YYgk2cIOMCHr3LeGPcsZjCEr+33Q4N+oV3OABDAtA+pyvWjbvBifQ==}
    dev: true

  /@babel/code-frame@7.18.6:
    resolution: {integrity: sha512-TDCmlK5eOvH+eH7cdAFlNXeVJqWIQ7gW9tY1GJIpUtFb6CmjVyq2VM3u71bOyR8CRihcCgMUYoDNyLXao3+70Q==}
    engines: {node: '>=6.9.0'}
    dependencies:
      '@babel/highlight': 7.18.6
    dev: true

  /@babel/helper-validator-identifier@7.19.1:
    resolution: {integrity: sha512-awrNfaMtnHUr653GgGEs++LlAvW6w+DcPrOliSMXWCKo597CwL5Acf/wWdNkf/tfEQE3mjkeD1YOVZOUV/od1w==}
    engines: {node: '>=6.9.0'}
    dev: true

  /@babel/highlight@7.18.6:
    resolution: {integrity: sha512-u7stbOuYjaPezCuLj29hNW1v64M2Md2qupEKP1fHc7WdOA3DgLh37suiSrZYY7haUB7iBeQZ9P1uiRF359do3g==}
    engines: {node: '>=6.9.0'}
    dependencies:
      '@babel/helper-validator-identifier': 7.19.1
      chalk: 2.4.2
      js-tokens: 4.0.0
    dev: true

  /@babel/runtime@7.20.1:
    resolution: {integrity: sha512-mrzLkl6U9YLF8qpqI7TB82PESyEGjm/0Ly91jG575eVxMMlb8fYfOXFZIJ8XfLrJZQbm7dlKry2bJmXBUEkdFg==}
    engines: {node: '>=6.9.0'}
    dependencies:
      regenerator-runtime: 0.13.10

  /@bcoe/v8-coverage@0.2.3:
    resolution: {integrity: sha512-0hYQ8SB4Db5zvZB4axdMHGwEaQjkZzFjQiN9LVYvIFB2nSUHW9tYpxWriPrWDASIxiaXax83REcLxuSdnGPZtw==}
    dev: true

  /@changesets/apply-release-plan@6.1.3:
    resolution: {integrity: sha512-ECDNeoc3nfeAe1jqJb5aFQX7CqzQhD2klXRez2JDb/aVpGUbX673HgKrnrgJRuQR/9f2TtLoYIzrGB9qwD77mg==}
    dependencies:
      '@babel/runtime': 7.20.1
      '@changesets/config': 2.3.0
      '@changesets/get-version-range-type': 0.3.2
      '@changesets/git': 2.0.0
      '@changesets/types': 5.2.1
      '@manypkg/get-packages': 1.1.3
      detect-indent: 6.1.0
      fs-extra: 7.0.1
      lodash.startcase: 4.4.0
      outdent: 0.5.0
      prettier: 2.8.3
      resolve-from: 5.0.0
      semver: 5.7.1
    dev: true

  /@changesets/assemble-release-plan@5.2.3:
    resolution: {integrity: sha512-g7EVZCmnWz3zMBAdrcKhid4hkHT+Ft1n0mLussFMcB1dE2zCuwcvGoy9ec3yOgPGF4hoMtgHaMIk3T3TBdvU9g==}
    dependencies:
      '@babel/runtime': 7.20.1
      '@changesets/errors': 0.1.4
      '@changesets/get-dependents-graph': 1.3.5
      '@changesets/types': 5.2.1
      '@manypkg/get-packages': 1.1.3
      semver: 5.7.1
    dev: true

  /@changesets/changelog-git@0.1.14:
    resolution: {integrity: sha512-+vRfnKtXVWsDDxGctOfzJsPhaCdXRYoe+KyWYoq5X/GqoISREiat0l3L8B0a453B2B4dfHGcZaGyowHbp9BSaA==}
    dependencies:
      '@changesets/types': 5.2.1
    dev: true

  /@changesets/changelog-github@0.4.8:
    resolution: {integrity: sha512-jR1DHibkMAb5v/8ym77E4AMNWZKB5NPzw5a5Wtqm1JepAuIF+hrKp2u04NKM14oBZhHglkCfrla9uq8ORnK/dw==}
    dependencies:
      '@changesets/get-github-info': 0.5.2
      '@changesets/types': 5.2.1
      dotenv: 8.6.0
    transitivePeerDependencies:
      - encoding
    dev: true

  /@changesets/cli@2.26.0:
    resolution: {integrity: sha512-0cbTiDms+ICTVtEwAFLNW0jBNex9f5+fFv3I771nBvdnV/mOjd1QJ4+f8KtVSOrwD9SJkk9xbDkWFb0oXd8d1Q==}
    hasBin: true
    dependencies:
      '@babel/runtime': 7.20.1
      '@changesets/apply-release-plan': 6.1.3
      '@changesets/assemble-release-plan': 5.2.3
      '@changesets/changelog-git': 0.1.14
      '@changesets/config': 2.3.0
      '@changesets/errors': 0.1.4
      '@changesets/get-dependents-graph': 1.3.5
      '@changesets/get-release-plan': 3.0.16
      '@changesets/git': 2.0.0
      '@changesets/logger': 0.0.5
      '@changesets/pre': 1.0.14
      '@changesets/read': 0.5.9
      '@changesets/types': 5.2.1
      '@changesets/write': 0.2.3
      '@manypkg/get-packages': 1.1.3
      '@types/is-ci': 3.0.0
      '@types/semver': 6.2.3
      ansi-colors: 4.1.3
      chalk: 2.4.2
      enquirer: 2.3.6
      external-editor: 3.1.0
      fs-extra: 7.0.1
      human-id: 1.0.2
      is-ci: 3.0.1
      meow: 6.1.1
      outdent: 0.5.0
      p-limit: 2.3.0
      preferred-pm: 3.0.3
      resolve-from: 5.0.0
      semver: 5.7.1
      spawndamnit: 2.0.0
      term-size: 2.2.1
      tty-table: 4.1.6
    dev: true

  /@changesets/config@2.3.0:
    resolution: {integrity: sha512-EgP/px6mhCx8QeaMAvWtRrgyxW08k/Bx2tpGT+M84jEdX37v3VKfh4Cz1BkwrYKuMV2HZKeHOh8sHvja/HcXfQ==}
    dependencies:
      '@changesets/errors': 0.1.4
      '@changesets/get-dependents-graph': 1.3.5
      '@changesets/logger': 0.0.5
      '@changesets/types': 5.2.1
      '@manypkg/get-packages': 1.1.3
      fs-extra: 7.0.1
      micromatch: 4.0.5
    dev: true

  /@changesets/errors@0.1.4:
    resolution: {integrity: sha512-HAcqPF7snsUJ/QzkWoKfRfXushHTu+K5KZLJWPb34s4eCZShIf8BFO3fwq6KU8+G7L5KdtN2BzQAXOSXEyiY9Q==}
    dependencies:
      extendable-error: 0.1.7
    dev: true

  /@changesets/get-dependents-graph@1.3.5:
    resolution: {integrity: sha512-w1eEvnWlbVDIY8mWXqWuYE9oKhvIaBhzqzo4ITSJY9hgoqQ3RoBqwlcAzg11qHxv/b8ReDWnMrpjpKrW6m1ZTA==}
    dependencies:
      '@changesets/types': 5.2.1
      '@manypkg/get-packages': 1.1.3
      chalk: 2.4.2
      fs-extra: 7.0.1
      semver: 5.7.1
    dev: true

  /@changesets/get-github-info@0.5.2:
    resolution: {integrity: sha512-JppheLu7S114aEs157fOZDjFqUDpm7eHdq5E8SSR0gUBTEK0cNSHsrSR5a66xs0z3RWuo46QvA3vawp8BxDHvg==}
    dependencies:
      dataloader: 1.4.0
      node-fetch: 2.6.7
    transitivePeerDependencies:
      - encoding
    dev: true

  /@changesets/get-release-plan@3.0.16:
    resolution: {integrity: sha512-OpP9QILpBp1bY2YNIKFzwigKh7Qe9KizRsZomzLe6pK8IUo8onkAAVUD8+JRKSr8R7d4+JRuQrfSSNlEwKyPYg==}
    dependencies:
      '@babel/runtime': 7.20.1
      '@changesets/assemble-release-plan': 5.2.3
      '@changesets/config': 2.3.0
      '@changesets/pre': 1.0.14
      '@changesets/read': 0.5.9
      '@changesets/types': 5.2.1
      '@manypkg/get-packages': 1.1.3
    dev: true

  /@changesets/get-version-range-type@0.3.2:
    resolution: {integrity: sha512-SVqwYs5pULYjYT4op21F2pVbcrca4qA/bAA3FmFXKMN7Y+HcO8sbZUTx3TAy2VXulP2FACd1aC7f2nTuqSPbqg==}
    dev: true

  /@changesets/git@2.0.0:
    resolution: {integrity: sha512-enUVEWbiqUTxqSnmesyJGWfzd51PY4H7mH9yUw0hPVpZBJ6tQZFMU3F3mT/t9OJ/GjyiM4770i+sehAn6ymx6A==}
    dependencies:
      '@babel/runtime': 7.20.1
      '@changesets/errors': 0.1.4
      '@changesets/types': 5.2.1
      '@manypkg/get-packages': 1.1.3
      is-subdir: 1.2.0
      micromatch: 4.0.5
      spawndamnit: 2.0.0
    dev: true

  /@changesets/logger@0.0.5:
    resolution: {integrity: sha512-gJyZHomu8nASHpaANzc6bkQMO9gU/ib20lqew1rVx753FOxffnCrJlGIeQVxNWCqM+o6OOleCo/ivL8UAO5iFw==}
    dependencies:
      chalk: 2.4.2
    dev: true

  /@changesets/parse@0.3.16:
    resolution: {integrity: sha512-127JKNd167ayAuBjUggZBkmDS5fIKsthnr9jr6bdnuUljroiERW7FBTDNnNVyJ4l69PzR57pk6mXQdtJyBCJKg==}
    dependencies:
      '@changesets/types': 5.2.1
      js-yaml: 3.14.1
    dev: true

  /@changesets/pre@1.0.14:
    resolution: {integrity: sha512-dTsHmxQWEQekHYHbg+M1mDVYFvegDh9j/kySNuDKdylwfMEevTeDouR7IfHNyVodxZXu17sXoJuf2D0vi55FHQ==}
    dependencies:
      '@babel/runtime': 7.20.1
      '@changesets/errors': 0.1.4
      '@changesets/types': 5.2.1
      '@manypkg/get-packages': 1.1.3
      fs-extra: 7.0.1
    dev: true

  /@changesets/read@0.5.9:
    resolution: {integrity: sha512-T8BJ6JS6j1gfO1HFq50kU3qawYxa4NTbI/ASNVVCBTsKquy2HYwM9r7ZnzkiMe8IEObAJtUVGSrePCOxAK2haQ==}
    dependencies:
      '@babel/runtime': 7.20.1
      '@changesets/git': 2.0.0
      '@changesets/logger': 0.0.5
      '@changesets/parse': 0.3.16
      '@changesets/types': 5.2.1
      chalk: 2.4.2
      fs-extra: 7.0.1
      p-filter: 2.1.0
    dev: true

  /@changesets/types@4.1.0:
    resolution: {integrity: sha512-LDQvVDv5Kb50ny2s25Fhm3d9QSZimsoUGBsUioj6MC3qbMUCuC8GPIvk/M6IvXx3lYhAs0lwWUQLb+VIEUCECw==}
    dev: true

  /@changesets/types@5.2.1:
    resolution: {integrity: sha512-myLfHbVOqaq9UtUKqR/nZA/OY7xFjQMdfgfqeZIBK4d0hA6pgxArvdv8M+6NUzzBsjWLOtvApv8YHr4qM+Kpfg==}
    dev: true

  /@changesets/write@0.2.3:
    resolution: {integrity: sha512-Dbamr7AIMvslKnNYsLFafaVORx4H0pvCA2MHqgtNCySMe1blImEyAEOzDmcgKAkgz4+uwoLz7demIrX+JBr/Xw==}
    dependencies:
      '@babel/runtime': 7.20.1
      '@changesets/types': 5.2.1
      fs-extra: 7.0.1
      human-id: 1.0.2
      prettier: 2.8.3
    dev: true

  /@coinbase/wallet-sdk@3.6.6:
    resolution: {integrity: sha512-vX+epj/Ttjo7XRwlr3TFUUfW5GTRMvORpERPwiu7z2jl3DSVL4rXLmHt5y6LDPlUVreas2gumdcFbu0fLRG9Jg==}
    engines: {node: '>= 10.0.0'}
    dependencies:
      '@metamask/safe-event-emitter': 2.0.0
      '@solana/web3.js': 1.75.0
      bind-decorator: 1.0.11
      bn.js: 5.2.1
      buffer: 6.0.3
      clsx: 1.2.1
      eth-block-tracker: 6.1.0
      eth-json-rpc-filters: 5.1.0
      eth-rpc-errors: 4.0.2
      json-rpc-engine: 6.1.0
      keccak: 3.0.2
      preact: 10.12.0
      qs: 6.11.0
      rxjs: 6.6.7
      sha.js: 2.4.11
      stream-browserify: 3.0.0
      util: 0.12.5
    transitivePeerDependencies:
      - bufferutil
      - encoding
      - supports-color
      - utf-8-validate
    dev: false

  /@esbuild/android-arm@0.15.18:
    resolution: {integrity: sha512-5GT+kcs2WVGjVs7+boataCkO5Fg0y4kCjzkB5bAip7H4jfnOS3dA6KPiww9W1OEKTKeAcUVhdZGvgI65OXmUnw==}
    engines: {node: '>=12'}
    cpu: [arm]
    os: [android]
    requiresBuild: true
    dev: true
    optional: true

  /@esbuild/linux-loong64@0.15.18:
    resolution: {integrity: sha512-L4jVKS82XVhw2nvzLg/19ClLWg0y27ulRwuP7lcyL6AbUWB5aPglXY3M21mauDQMDfRLs8cQmeT03r/+X3cZYQ==}
    engines: {node: '>=12'}
    cpu: [loong64]
    os: [linux]
    requiresBuild: true
    dev: true
    optional: true

  /@ethersproject/abi@5.7.0:
    resolution: {integrity: sha512-351ktp42TiRcYB3H1OP8yajPeAQstMW/yCFokj/AthP9bLHzQFPlOrxOcwYEDkUAICmOHljvN4K39OMTMUa9RA==}
    dependencies:
      '@ethersproject/address': 5.7.0
      '@ethersproject/bignumber': 5.7.0
      '@ethersproject/bytes': 5.7.0
      '@ethersproject/constants': 5.7.0
      '@ethersproject/hash': 5.7.0
      '@ethersproject/keccak256': 5.7.0
      '@ethersproject/logger': 5.7.0
      '@ethersproject/properties': 5.7.0
      '@ethersproject/strings': 5.7.0
    dev: false

  /@ethersproject/abstract-provider@5.7.0:
    resolution: {integrity: sha512-R41c9UkchKCpAqStMYUpdunjo3pkEvZC3FAwZn5S5MGbXoMQOHIdHItezTETxAO5bevtMApSyEhn9+CHcDsWBw==}
    dependencies:
      '@ethersproject/bignumber': 5.7.0
      '@ethersproject/bytes': 5.7.0
      '@ethersproject/logger': 5.7.0
      '@ethersproject/networks': 5.7.1
      '@ethersproject/properties': 5.7.0
      '@ethersproject/transactions': 5.7.0
      '@ethersproject/web': 5.7.1
    dev: false

  /@ethersproject/abstract-signer@5.7.0:
    resolution: {integrity: sha512-a16V8bq1/Cz+TGCkE2OPMTOUDLS3grCpdjoJCYNnVBbdYEMSgKrU0+B90s8b6H+ByYTBZN7a3g76jdIJi7UfKQ==}
    dependencies:
      '@ethersproject/abstract-provider': 5.7.0
      '@ethersproject/bignumber': 5.7.0
      '@ethersproject/bytes': 5.7.0
      '@ethersproject/logger': 5.7.0
      '@ethersproject/properties': 5.7.0
    dev: false

  /@ethersproject/address@5.7.0:
    resolution: {integrity: sha512-9wYhYt7aghVGo758POM5nqcOMaE168Q6aRLJZwUmiqSrAungkG74gSSeKEIR7ukixesdRZGPgVqme6vmxs1fkA==}
    dependencies:
      '@ethersproject/bignumber': 5.7.0
      '@ethersproject/bytes': 5.7.0
      '@ethersproject/keccak256': 5.7.0
      '@ethersproject/logger': 5.7.0
      '@ethersproject/rlp': 5.7.0
    dev: false

  /@ethersproject/base64@5.7.0:
    resolution: {integrity: sha512-Dr8tcHt2mEbsZr/mwTPIQAf3Ai0Bks/7gTw9dSqk1mQvhW3XvRlmDJr/4n+wg1JmCl16NZue17CDh8xb/vZ0sQ==}
    dependencies:
      '@ethersproject/bytes': 5.7.0
    dev: false

  /@ethersproject/basex@5.7.0:
    resolution: {integrity: sha512-ywlh43GwZLv2Voc2gQVTKBoVQ1mti3d8HK5aMxsfu/nRDnMmNqaSJ3r3n85HBByT8OpoY96SXM1FogC533T4zw==}
    dependencies:
      '@ethersproject/bytes': 5.7.0
      '@ethersproject/properties': 5.7.0
    dev: false

  /@ethersproject/bignumber@5.7.0:
    resolution: {integrity: sha512-n1CAdIHRWjSucQO3MC1zPSVgV/6dy/fjL9pMrPP9peL+QxEg9wOsVqwD4+818B6LUEtaXzVHQiuivzRoxPxUGw==}
    dependencies:
      '@ethersproject/bytes': 5.7.0
      '@ethersproject/logger': 5.7.0
      bn.js: 5.2.1
    dev: false

  /@ethersproject/bytes@5.7.0:
    resolution: {integrity: sha512-nsbxwgFXWh9NyYWo+U8atvmMsSdKJprTcICAkvbBffT75qDocbuggBU0SJiVK2MuTrp0q+xvLkTnGMPK1+uA9A==}
    dependencies:
      '@ethersproject/logger': 5.7.0
    dev: false

  /@ethersproject/constants@5.7.0:
    resolution: {integrity: sha512-DHI+y5dBNvkpYUMiRQyxRBYBefZkJfo70VUkUAsRjcPs47muV9evftfZ0PJVCXYbAiCgght0DtcF9srFQmIgWA==}
    dependencies:
      '@ethersproject/bignumber': 5.7.0
    dev: false

  /@ethersproject/contracts@5.7.0:
    resolution: {integrity: sha512-5GJbzEU3X+d33CdfPhcyS+z8MzsTrBGk/sc+G+59+tPa9yFkl6HQ9D6L0QMgNTA9q8dT0XKxxkyp883XsQvbbg==}
    dependencies:
      '@ethersproject/abi': 5.7.0
      '@ethersproject/abstract-provider': 5.7.0
      '@ethersproject/abstract-signer': 5.7.0
      '@ethersproject/address': 5.7.0
      '@ethersproject/bignumber': 5.7.0
      '@ethersproject/bytes': 5.7.0
      '@ethersproject/constants': 5.7.0
      '@ethersproject/logger': 5.7.0
      '@ethersproject/properties': 5.7.0
      '@ethersproject/transactions': 5.7.0
    dev: false

  /@ethersproject/hash@5.7.0:
    resolution: {integrity: sha512-qX5WrQfnah1EFnO5zJv1v46a8HW0+E5xuBBDTwMFZLuVTx0tbU2kkx15NqdjxecrLGatQN9FGQKpb1FKdHCt+g==}
    dependencies:
      '@ethersproject/abstract-signer': 5.7.0
      '@ethersproject/address': 5.7.0
      '@ethersproject/base64': 5.7.0
      '@ethersproject/bignumber': 5.7.0
      '@ethersproject/bytes': 5.7.0
      '@ethersproject/keccak256': 5.7.0
      '@ethersproject/logger': 5.7.0
      '@ethersproject/properties': 5.7.0
      '@ethersproject/strings': 5.7.0
    dev: false

  /@ethersproject/hdnode@5.7.0:
    resolution: {integrity: sha512-OmyYo9EENBPPf4ERhR7oj6uAtUAhYGqOnIS+jE5pTXvdKBS99ikzq1E7Iv0ZQZ5V36Lqx1qZLeak0Ra16qpeOg==}
    dependencies:
      '@ethersproject/abstract-signer': 5.7.0
      '@ethersproject/basex': 5.7.0
      '@ethersproject/bignumber': 5.7.0
      '@ethersproject/bytes': 5.7.0
      '@ethersproject/logger': 5.7.0
      '@ethersproject/pbkdf2': 5.7.0
      '@ethersproject/properties': 5.7.0
      '@ethersproject/sha2': 5.7.0
      '@ethersproject/signing-key': 5.7.0
      '@ethersproject/strings': 5.7.0
      '@ethersproject/transactions': 5.7.0
      '@ethersproject/wordlists': 5.7.0
    dev: false

  /@ethersproject/json-wallets@5.7.0:
    resolution: {integrity: sha512-8oee5Xgu6+RKgJTkvEMl2wDgSPSAQ9MB/3JYjFV9jlKvcYHUXZC+cQp0njgmxdHkYWn8s6/IqIZYm0YWCjO/0g==}
    dependencies:
      '@ethersproject/abstract-signer': 5.7.0
      '@ethersproject/address': 5.7.0
      '@ethersproject/bytes': 5.7.0
      '@ethersproject/hdnode': 5.7.0
      '@ethersproject/keccak256': 5.7.0
      '@ethersproject/logger': 5.7.0
      '@ethersproject/pbkdf2': 5.7.0
      '@ethersproject/properties': 5.7.0
      '@ethersproject/random': 5.7.0
      '@ethersproject/strings': 5.7.0
      '@ethersproject/transactions': 5.7.0
      aes-js: 3.0.0
      scrypt-js: 3.0.1
    dev: false

  /@ethersproject/keccak256@5.7.0:
    resolution: {integrity: sha512-2UcPboeL/iW+pSg6vZ6ydF8tCnv3Iu/8tUmLLzWWGzxWKFFqOBQFLo6uLUv6BDrLgCDfN28RJ/wtByx+jZ4KBg==}
    dependencies:
      '@ethersproject/bytes': 5.7.0
      js-sha3: 0.8.0
    dev: false

  /@ethersproject/logger@5.7.0:
    resolution: {integrity: sha512-0odtFdXu/XHtjQXJYA3u9G0G8btm0ND5Cu8M7i5vhEcE8/HmF4Lbdqanwyv4uQTr2tx6b7fQRmgLrsnpQlmnig==}
    dev: false

  /@ethersproject/networks@5.7.1:
    resolution: {integrity: sha512-n/MufjFYv3yFcUyfhnXotyDlNdFb7onmkSy8aQERi2PjNcnWQ66xXxa3XlS8nCcA8aJKJjIIMNJTC7tu80GwpQ==}
    dependencies:
      '@ethersproject/logger': 5.7.0
    dev: false

  /@ethersproject/pbkdf2@5.7.0:
    resolution: {integrity: sha512-oR/dBRZR6GTyaofd86DehG72hY6NpAjhabkhxgr3X2FpJtJuodEl2auADWBZfhDHgVCbu3/H/Ocq2uC6dpNjjw==}
    dependencies:
      '@ethersproject/bytes': 5.7.0
      '@ethersproject/sha2': 5.7.0
    dev: false

  /@ethersproject/properties@5.7.0:
    resolution: {integrity: sha512-J87jy8suntrAkIZtecpxEPxY//szqr1mlBaYlQ0r4RCaiD2hjheqF9s1LVE8vVuJCXisjIP+JgtK/Do54ej4Sw==}
    dependencies:
      '@ethersproject/logger': 5.7.0
    dev: false

  /@ethersproject/providers@5.7.2:
    resolution: {integrity: sha512-g34EWZ1WWAVgr4aptGlVBF8mhl3VWjv+8hoAnzStu8Ah22VHBsuGzP17eb6xDVRzw895G4W7vvx60lFFur/1Rg==}
    dependencies:
      '@ethersproject/abstract-provider': 5.7.0
      '@ethersproject/abstract-signer': 5.7.0
      '@ethersproject/address': 5.7.0
      '@ethersproject/base64': 5.7.0
      '@ethersproject/basex': 5.7.0
      '@ethersproject/bignumber': 5.7.0
      '@ethersproject/bytes': 5.7.0
      '@ethersproject/constants': 5.7.0
      '@ethersproject/hash': 5.7.0
      '@ethersproject/logger': 5.7.0
      '@ethersproject/networks': 5.7.1
      '@ethersproject/properties': 5.7.0
      '@ethersproject/random': 5.7.0
      '@ethersproject/rlp': 5.7.0
      '@ethersproject/sha2': 5.7.0
      '@ethersproject/strings': 5.7.0
      '@ethersproject/transactions': 5.7.0
      '@ethersproject/web': 5.7.1
      bech32: 1.1.4
      ws: 7.4.6
    transitivePeerDependencies:
      - bufferutil
      - utf-8-validate
    dev: false

  /@ethersproject/random@5.7.0:
    resolution: {integrity: sha512-19WjScqRA8IIeWclFme75VMXSBvi4e6InrUNuaR4s5pTF2qNhcGdCUwdxUVGtDDqC00sDLCO93jPQoDUH4HVmQ==}
    dependencies:
      '@ethersproject/bytes': 5.7.0
      '@ethersproject/logger': 5.7.0
    dev: false

  /@ethersproject/rlp@5.7.0:
    resolution: {integrity: sha512-rBxzX2vK8mVF7b0Tol44t5Tb8gomOHkj5guL+HhzQ1yBh/ydjGnpw6at+X6Iw0Kp3OzzzkcKp8N9r0W4kYSs9w==}
    dependencies:
      '@ethersproject/bytes': 5.7.0
      '@ethersproject/logger': 5.7.0
    dev: false

  /@ethersproject/sha2@5.7.0:
    resolution: {integrity: sha512-gKlH42riwb3KYp0reLsFTokByAKoJdgFCwI+CCiX/k+Jm2mbNs6oOaCjYQSlI1+XBVejwH2KrmCbMAT/GnRDQw==}
    dependencies:
      '@ethersproject/bytes': 5.7.0
      '@ethersproject/logger': 5.7.0
      hash.js: 1.1.7
    dev: false

  /@ethersproject/signing-key@5.7.0:
    resolution: {integrity: sha512-MZdy2nL3wO0u7gkB4nA/pEf8lu1TlFswPNmy8AiYkfKTdO6eXBJyUdmHO/ehm/htHw9K/qF8ujnTyUAD+Ry54Q==}
    dependencies:
      '@ethersproject/bytes': 5.7.0
      '@ethersproject/logger': 5.7.0
      '@ethersproject/properties': 5.7.0
      bn.js: 5.2.1
      elliptic: 6.5.4
      hash.js: 1.1.7
    dev: false

  /@ethersproject/solidity@5.7.0:
    resolution: {integrity: sha512-HmabMd2Dt/raavyaGukF4XxizWKhKQ24DoLtdNbBmNKUOPqwjsKQSdV9GQtj9CBEea9DlzETlVER1gYeXXBGaA==}
    dependencies:
      '@ethersproject/bignumber': 5.7.0
      '@ethersproject/bytes': 5.7.0
      '@ethersproject/keccak256': 5.7.0
      '@ethersproject/logger': 5.7.0
      '@ethersproject/sha2': 5.7.0
      '@ethersproject/strings': 5.7.0
    dev: false

  /@ethersproject/strings@5.7.0:
    resolution: {integrity: sha512-/9nu+lj0YswRNSH0NXYqrh8775XNyEdUQAuf3f+SmOrnVewcJ5SBNAjF7lpgehKi4abvNNXyf+HX86czCdJ8Mg==}
    dependencies:
      '@ethersproject/bytes': 5.7.0
      '@ethersproject/constants': 5.7.0
      '@ethersproject/logger': 5.7.0
    dev: false

  /@ethersproject/transactions@5.7.0:
    resolution: {integrity: sha512-kmcNicCp1lp8qanMTC3RIikGgoJ80ztTyvtsFvCYpSCfkjhD0jZ2LOrnbcuxuToLIUYYf+4XwD1rP+B/erDIhQ==}
    dependencies:
      '@ethersproject/address': 5.7.0
      '@ethersproject/bignumber': 5.7.0
      '@ethersproject/bytes': 5.7.0
      '@ethersproject/constants': 5.7.0
      '@ethersproject/keccak256': 5.7.0
      '@ethersproject/logger': 5.7.0
      '@ethersproject/properties': 5.7.0
      '@ethersproject/rlp': 5.7.0
      '@ethersproject/signing-key': 5.7.0
    dev: false

  /@ethersproject/units@5.7.0:
    resolution: {integrity: sha512-pD3xLMy3SJu9kG5xDGI7+xhTEmGXlEqXU4OfNapmfnxLVY4EMSSRp7j1k7eezutBPH7RBN/7QPnwR7hzNlEFeg==}
    dependencies:
      '@ethersproject/bignumber': 5.7.0
      '@ethersproject/constants': 5.7.0
      '@ethersproject/logger': 5.7.0
    dev: false

  /@ethersproject/wallet@5.7.0:
    resolution: {integrity: sha512-MhmXlJXEJFBFVKrDLB4ZdDzxcBxQ3rLyCkhNqVu3CDYvR97E+8r01UgrI+TI99Le+aYm/in/0vp86guJuM7FCA==}
    dependencies:
      '@ethersproject/abstract-provider': 5.7.0
      '@ethersproject/abstract-signer': 5.7.0
      '@ethersproject/address': 5.7.0
      '@ethersproject/bignumber': 5.7.0
      '@ethersproject/bytes': 5.7.0
      '@ethersproject/hash': 5.7.0
      '@ethersproject/hdnode': 5.7.0
      '@ethersproject/json-wallets': 5.7.0
      '@ethersproject/keccak256': 5.7.0
      '@ethersproject/logger': 5.7.0
      '@ethersproject/properties': 5.7.0
      '@ethersproject/random': 5.7.0
      '@ethersproject/signing-key': 5.7.0
      '@ethersproject/transactions': 5.7.0
      '@ethersproject/wordlists': 5.7.0
    dev: false

  /@ethersproject/web@5.7.1:
    resolution: {integrity: sha512-Gueu8lSvyjBWL4cYsWsjh6MtMwM0+H4HvqFPZfB6dV8ctbP9zFAO73VG1cMWae0FLPCtz0peKPpZY8/ugJJX2w==}
    dependencies:
      '@ethersproject/base64': 5.7.0
      '@ethersproject/bytes': 5.7.0
      '@ethersproject/logger': 5.7.0
      '@ethersproject/properties': 5.7.0
      '@ethersproject/strings': 5.7.0
    dev: false

  /@ethersproject/wordlists@5.7.0:
    resolution: {integrity: sha512-S2TFNJNfHWVHNE6cNDjbVlZ6MgE17MIxMbMg2zv3wn+3XSJGosL1m9ZVv3GXCf/2ymSsQ+hRI5IzoMJTG6aoVA==}
    dependencies:
      '@ethersproject/bytes': 5.7.0
      '@ethersproject/hash': 5.7.0
      '@ethersproject/logger': 5.7.0
      '@ethersproject/properties': 5.7.0
      '@ethersproject/strings': 5.7.0
    dev: false

  /@istanbuljs/schema@0.1.3:
    resolution: {integrity: sha512-ZXRY4jNvVgSVQ8DL3LTcakaAtXwTVUxE81hslsyD2AtoXW/wVob10HkOJ1X/pAlcI7D+2YoZKg5do8G/w6RYgA==}
    engines: {node: '>=8'}
    dev: true

  /@jridgewell/resolve-uri@3.1.0:
    resolution: {integrity: sha512-F2msla3tad+Mfht5cJq7LSXcdudKTWCVYUgw6pLFOOHSTtZlj6SWNYAp+AhuqLmWdBO2X5hPrLcu8cVP8fy28w==}
    engines: {node: '>=6.0.0'}
    dev: true

  /@jridgewell/sourcemap-codec@1.4.14:
    resolution: {integrity: sha512-XPSJHWmi394fuUuzDnGz1wiKqWfo1yXecHQMRf2l6hztTO+nPru658AyDngaBe7isIxEkRsPR3FZh+s7iVa4Uw==}
    dev: true

  /@jridgewell/trace-mapping@0.3.17:
    resolution: {integrity: sha512-MCNzAp77qzKca9+W/+I0+sEpaUnZoeasnghNeVc41VZCEKaCH73Vq3BZZ/SzWIgrqE4H4ceI+p+b6C0mHf9T4g==}
    dependencies:
      '@jridgewell/resolve-uri': 3.1.0
      '@jridgewell/sourcemap-codec': 1.4.14
    dev: true

  /@json-rpc-tools/provider@1.7.6:
    resolution: {integrity: sha512-z7D3xvJ33UfCGv77n40lbzOYjZKVM3k2+5cV7xS8G6SCvKTzMkhkUYuD/qzQUNT4cG/lv0e9mRToweEEVLVVmA==}
    deprecated: Package no longer supported. Contact Support at https://www.npmjs.com/support for more info.
    dependencies:
      '@json-rpc-tools/utils': 1.7.6
      axios: 0.21.4
      safe-json-utils: 1.1.1
      ws: 7.5.9
    transitivePeerDependencies:
      - bufferutil
      - debug
      - utf-8-validate
    dev: false

  /@json-rpc-tools/types@1.7.6:
    resolution: {integrity: sha512-nDSqmyRNEqEK9TZHtM15uNnDljczhCUdBmRhpNZ95bIPKEDQ+nTDmGMFd2lLin3upc5h2VVVd9tkTDdbXUhDIQ==}
    deprecated: Package no longer supported. Contact Support at https://www.npmjs.com/support for more info.
    dependencies:
      keyvaluestorage-interface: 1.0.0
    dev: false

  /@json-rpc-tools/utils@1.7.6:
    resolution: {integrity: sha512-HjA8x/U/Q78HRRe19yh8HVKoZ+Iaoo3YZjakJYxR+rw52NHo6jM+VE9b8+7ygkCFXl/EHID5wh/MkXaE/jGyYw==}
    deprecated: Package no longer supported. Contact Support at https://www.npmjs.com/support for more info.
    dependencies:
      '@json-rpc-tools/types': 1.7.6
      '@pedrouid/environment': 1.0.1
    dev: false

  /@ledgerhq/connect-kit-loader@1.0.1:
    resolution: {integrity: sha512-OAJh9rMaypS1ttrSMwPznXqglJGcP3WPTTgz9YAKfkaMyUtZcHx7hCj4d6f7DdSVZOgWcyEYfZ8M2QrA2gtvgQ==}
    dev: false

  /@lit-labs/ssr-dom-shim@1.1.1:
    resolution: {integrity: sha512-kXOeFbfCm4fFf2A3WwVEeQj55tMZa8c8/f9AKHMobQMkzNUfUj+antR3fRPaZJawsa1aZiP/Da3ndpZrwEe4rQ==}
    dev: false

  /@lit/reactive-element@1.6.1:
    resolution: {integrity: sha512-va15kYZr7KZNNPZdxONGQzpUr+4sxVu7V/VG7a8mRfPPXUyhEYj5RzXCQmGrlP3tAh0L3HHm5AjBMFYRqlM9SA==}
    dependencies:
      '@lit-labs/ssr-dom-shim': 1.1.1
    dev: false

  /@manypkg/find-root@1.1.0:
    resolution: {integrity: sha512-mki5uBvhHzO8kYYix/WRy2WX8S3B5wdVSc9D6KcU5lQNglP2yt58/VfLuAK49glRXChosY8ap2oJ1qgma3GUVA==}
    dependencies:
      '@babel/runtime': 7.20.1
      '@types/node': 12.20.55
      find-up: 4.1.0
      fs-extra: 8.1.0
    dev: true

  /@manypkg/get-packages@1.1.3:
    resolution: {integrity: sha512-fo+QhuU3qE/2TQMQmbVMqaQ6EWbMhi4ABWP+O4AM1NqPBuy0OrApV5LO6BrrgnhtAHS2NH6RrVk9OL181tTi8A==}
    dependencies:
      '@babel/runtime': 7.20.1
      '@changesets/types': 4.1.0
      '@manypkg/find-root': 1.1.0
      fs-extra: 8.1.0
      globby: 11.1.0
      read-yaml-file: 1.1.0
    dev: true

  /@metamask/safe-event-emitter@2.0.0:
    resolution: {integrity: sha512-/kSXhY692qiV1MXu6EeOZvg5nECLclxNXcKCxJ3cXQgYuRymRHpdx/t7JXfsK+JLjwA1e1c1/SBrlQYpusC29Q==}
    dev: false

  /@metamask/utils@3.6.0:
    resolution: {integrity: sha512-9cIRrfkWvHblSiNDVXsjivqa9Ak0RYo/1H6tqTqTbAx+oBK2Sva0lWDHxGchOqA7bySGUJKAWSNJvH6gdHZ0gQ==}
    engines: {node: '>=14.0.0'}
    dependencies:
      '@types/debug': 4.1.7
      debug: 4.3.4
      semver: 7.3.8
      superstruct: 1.0.3
    transitivePeerDependencies:
      - supports-color
    dev: false

  /@motionone/animation@10.15.1:
    resolution: {integrity: sha512-mZcJxLjHor+bhcPuIFErMDNyrdb2vJur8lSfMCsuCB4UyV8ILZLvK+t+pg56erv8ud9xQGK/1OGPt10agPrCyQ==}
    dependencies:
      '@motionone/easing': 10.15.1
      '@motionone/types': 10.15.1
      '@motionone/utils': 10.15.1
      tslib: 2.5.0
    dev: false

  /@motionone/dom@10.16.2:
    resolution: {integrity: sha512-bnuHdNbge1FutZXv+k7xub9oPWcF0hsu8y1HTH/qg6av58YI0VufZ3ngfC7p2xhMJMnoh0LXFma2EGTgPeCkeg==}
    dependencies:
      '@motionone/animation': 10.15.1
      '@motionone/generators': 10.15.1
      '@motionone/types': 10.15.1
      '@motionone/utils': 10.15.1
      hey-listen: 1.0.8
      tslib: 2.5.0
    dev: false

  /@motionone/easing@10.15.1:
    resolution: {integrity: sha512-6hIHBSV+ZVehf9dcKZLT7p5PEKHGhDwky2k8RKkmOvUoYP3S+dXsKupyZpqx5apjd9f+php4vXk4LuS+ADsrWw==}
    dependencies:
      '@motionone/utils': 10.15.1
      tslib: 2.5.0
    dev: false

  /@motionone/generators@10.15.1:
    resolution: {integrity: sha512-67HLsvHJbw6cIbLA/o+gsm7h+6D4Sn7AUrB/GPxvujse1cGZ38F5H7DzoH7PhX+sjvtDnt2IhFYF2Zp1QTMKWQ==}
    dependencies:
      '@motionone/types': 10.15.1
      '@motionone/utils': 10.15.1
      tslib: 2.5.0
    dev: false

  /@motionone/svelte@10.16.2:
    resolution: {integrity: sha512-38xsroKrfK+aHYhuQlE6eFcGy0EwrB43Q7RGjF73j/kRUTcLNu/LAaKiLLsN5lyqVzCgTBVt4TMT/ShWbTbc5Q==}
    dependencies:
      '@motionone/dom': 10.16.2
      tslib: 2.5.0
    dev: false

  /@motionone/types@10.15.1:
    resolution: {integrity: sha512-iIUd/EgUsRZGrvW0jqdst8st7zKTzS9EsKkP+6c6n4MPZoQHwiHuVtTQLD6Kp0bsBLhNzKIBlHXponn/SDT4hA==}
    dev: false

  /@motionone/utils@10.15.1:
    resolution: {integrity: sha512-p0YncgU+iklvYr/Dq4NobTRdAPv9PveRDUXabPEeOjBLSO/1FNB2phNTZxOxpi1/GZwYpAoECEa0Wam+nsmhSw==}
    dependencies:
      '@motionone/types': 10.15.1
      hey-listen: 1.0.8
      tslib: 2.5.0
    dev: false

  /@motionone/vue@10.16.2:
    resolution: {integrity: sha512-7/dEK/nWQXOkJ70bqb2KyNfSWbNvWqKKq1C8juj+0Mg/AorgD8O5wE3naddK0G+aXuNMqRuc4jlsYHHWHtIzVw==}
    dependencies:
      '@motionone/dom': 10.16.2
      tslib: 2.5.0
    dev: false

  /@mswjs/cookies@0.2.2:
    resolution: {integrity: sha512-mlN83YSrcFgk7Dm1Mys40DLssI1KdJji2CMKN8eOlBqsTADYzj2+jWzsANsUTFbxDMWPD5e9bfA1RGqBpS3O1g==}
    engines: {node: '>=14'}
    dependencies:
      '@types/set-cookie-parser': 2.4.2
      set-cookie-parser: 2.5.1
    dev: true

  /@mswjs/interceptors@0.17.6:
    resolution: {integrity: sha512-201pBIWehTURb6q8Gheu4Zhvd3Ox1U4BJq5KiOQsYzkWyfiOG4pwcz5hPZIEryztgrf8/sdwABpvY757xMmfrQ==}
    engines: {node: '>=14'}
    dependencies:
      '@open-draft/until': 1.0.3
      '@types/debug': 4.1.7
      '@xmldom/xmldom': 0.8.6
      debug: 4.3.4
      headers-polyfill: 3.1.2
      outvariant: 1.3.0
      strict-event-emitter: 0.2.8
      web-encoding: 1.1.5
    transitivePeerDependencies:
      - supports-color
    dev: true

  /@noble/curves@1.0.0:
    resolution: {integrity: sha512-2upgEu0iLiDVDZkNLeFV2+ht0BAVgQnEmCk6JsOch9Rp8xfkMCbvbAZlA2pBHQc73dbl+vFOXfqkf4uemdn0bw==}
    dependencies:
      '@noble/hashes': 1.3.0
    dev: true

  /@noble/ed25519@1.7.3:
    resolution: {integrity: sha512-iR8GBkDt0Q3GyaVcIu7mSsVIqnFbkbRzGLWlvhwunacoLwt4J3swfKhfaM6rN6WY+TBGoYT1GtT1mIh2/jGbRQ==}
    dev: false

  /@noble/hashes@1.3.0:
    resolution: {integrity: sha512-ilHEACi9DwqJB0pw7kv+Apvh50jiiSyR/cQ3y4W7lOR5mhvn/50FLUfsnfJz0BDZtl/RR16kXvptiv6q1msYZg==}

  /@noble/secp256k1@1.7.1:
    resolution: {integrity: sha512-hOUk6AyBFmqVrv7k5WAw/LpszxVbj9gGN4JRkIX52fdFAj1UA61KXmZDvqVEm+pOyec3+fIeZB02LYa/pWOArw==}
    dev: false

  /@nodelib/fs.scandir@2.1.5:
    resolution: {integrity: sha512-vq24Bq3ym5HEQm2NKCr3yXDwjc7vTsEThRDnkp2DK9p1uqLR+DHurm/NOTo0KG7HYHU7eppKZj3MyqYuMBf62g==}
    engines: {node: '>= 8'}
    dependencies:
      '@nodelib/fs.stat': 2.0.5
      run-parallel: 1.2.0
    dev: true

  /@nodelib/fs.stat@2.0.5:
    resolution: {integrity: sha512-RkhPPp2zrqDAQA/2jNhnztcPAlv64XdhIp7a7454A5ovI7Bukxgt7MX7udwAu3zg1DcpPU0rz3VV1SeaqvY4+A==}
    engines: {node: '>= 8'}
    dev: true

  /@nodelib/fs.walk@1.2.8:
    resolution: {integrity: sha512-oGB+UxlgWcgQkgwo8GcEGwemoTFt3FIO9ababBmaGwXIoBKZ+GTy0pP185beGg7Llih/NSHSV2XAs1lnznocSg==}
    engines: {node: '>= 8'}
    dependencies:
      '@nodelib/fs.scandir': 2.1.5
      fastq: 1.13.0
    dev: true

  /@open-draft/until@1.0.3:
    resolution: {integrity: sha512-Aq58f5HiWdyDlFffbbSjAlv596h/cOnt2DO1w3DOC7OJ5EHs0hd/nycJfiu9RJbT6Yk6F1knnRRXNSpxoIVZ9Q==}
    dev: true

  /@pedrouid/environment@1.0.1:
    resolution: {integrity: sha512-HaW78NszGzRZd9SeoI3JD11JqY+lubnaOx7Pewj5pfjqWXOEATpeKIFb9Z4t2WBUK2iryiXX3lzWwmYWgUL0Ug==}
    dev: false

  /@polka/url@1.0.0-next.21:
    resolution: {integrity: sha512-a5Sab1C4/icpTZVzZc5Ghpz88yQtGOyNqYXcZgOssB2uuAr+wF/MvN6bgtW32q7HHrvBki+BsZ0OuNv6EV3K9g==}
    dev: true

  /@rometools/cli-darwin-arm64@12.1.2:
    resolution: {integrity: sha512-9QxtAwNyX9n7ysxo+9qWczl70I1opulmX7LFNsRJKS9qqyTNc5K++btnNK07vWAIeQsMx4QYwr7241thuBMlFw==}
    cpu: [arm64]
    os: [darwin]
    requiresBuild: true
    dev: true
    optional: true

  /@rometools/cli-darwin-x64@12.1.2:
    resolution: {integrity: sha512-w28NkGYK/rSmQU2WkNzw1h7ec8IR5a7LzYwPHDvG2ogY5sTcygkg0TGKOF/MHUvixU6EBPrFobua2gPhpr/m5A==}
    cpu: [x64]
    os: [darwin]
    requiresBuild: true
    dev: true
    optional: true

  /@rometools/cli-linux-arm64@12.1.2:
    resolution: {integrity: sha512-7BPGqPtnJy1O8B/ucJ5Vg+p6EUvJJ9DazrT1UEdVR/4inPqAVac9PIZDjjHXyMrt/3IngnetPyn5EXNTAqpJVw==}
    cpu: [arm64]
    os: [linux]
    requiresBuild: true
    dev: true
    optional: true

  /@rometools/cli-linux-x64@12.1.2:
    resolution: {integrity: sha512-qH2iJKPLp34D0GFK1gLolHGkTA8q2vGKh2Ae1AwoTh87g0mXyyeQf4mAtxJtf4/ydMgjEkAZdEwyaevbTX8gnQ==}
    cpu: [x64]
    os: [linux]
    requiresBuild: true
    dev: true
    optional: true

  /@rometools/cli-win32-arm64@12.1.2:
    resolution: {integrity: sha512-iIdqss2R8bni7C7isA9OLBj1UAA3MeKfca0aHNZr+2gSRdiSxO/47j6s3Tpebso99xsJBAFdWBOruG+l/C+LQg==}
    cpu: [arm64]
    os: [win32]
    requiresBuild: true
    dev: true
    optional: true

  /@rometools/cli-win32-x64@12.1.2:
    resolution: {integrity: sha512-MKOd02sSnd/Biogh3rIKpLFZzYbDSVvRNAxbFHJOpyGLbeQHfAg7QxjKwz0PqyrHVjZaTEEPlswrf4IFii0GNg==}
    cpu: [x64]
    os: [win32]
    requiresBuild: true
    dev: true
    optional: true

  /@safe-global/safe-apps-provider@0.15.2:
    resolution: {integrity: sha512-BaoGAuY7h6jLBL7P+M6b7hd+1QfTv8uMyNF3udhiNUwA0XwfzH2ePQB13IEV3Mn7wdcIMEEUDS5kHbtAsj60qQ==}
    dependencies:
      '@safe-global/safe-apps-sdk': 7.9.0
      events: 3.3.0
    transitivePeerDependencies:
      - bufferutil
      - encoding
      - utf-8-validate
    dev: false

  /@safe-global/safe-apps-sdk@7.10.0:
    resolution: {integrity: sha512-is0QAHVoGkP06YfOPcp4X3/YUEA3wRdgFUyKZ4rT47uOEnzxA9Sm8BFJrIZqZOjjqC+aJXRMF0cE2qucS953rg==}
    dependencies:
      '@safe-global/safe-gateway-typescript-sdk': 3.7.0
      ethers: 5.7.2
    transitivePeerDependencies:
      - bufferutil
      - encoding
      - utf-8-validate
    dev: false

  /@safe-global/safe-apps-sdk@7.9.0:
    resolution: {integrity: sha512-S2EI+JL8ocSgE3uGNaDZCzKmwfhtxXZFDUP76vN0FeaY35itFMyi8F0Vhxu0XnZm3yLzJE3tp5px6GhuQFLU6w==}
    dependencies:
      '@safe-global/safe-gateway-typescript-sdk': 3.7.0
      ethers: 5.7.2
    transitivePeerDependencies:
      - bufferutil
      - encoding
      - utf-8-validate
    dev: false

  /@safe-global/safe-gateway-typescript-sdk@3.7.0:
    resolution: {integrity: sha512-3BvlUgp0oZ1Zkn7nG3wY1jvCEE4t530BjKcaa3r0qsf0whf/ez/0gmQwk7DTOGmVmvOfjj6HHikxnrUCCX+/3Q==}
    dependencies:
      cross-fetch: 3.1.5
    transitivePeerDependencies:
      - encoding
    dev: false

  /@scure/base@1.1.1:
    resolution: {integrity: sha512-ZxOhsSyxYwLJj3pLZCefNitxsj093tb2vq90mp2txoYeBqbcjDjqFhyM8eUjq/uFm6zJ+mUuqxlS2FkuSY1MTA==}
    dev: true

  /@scure/bip32@1.3.0:
    resolution: {integrity: sha512-bcKpo1oj54hGholplGLpqPHRbIsnbixFtc06nwuNM5/dwSXOq/AAYoIBRsBmnZJSdfeNW5rnff7NTAz3ZCqR9Q==}
    dependencies:
      '@noble/curves': 1.0.0
      '@noble/hashes': 1.3.0
      '@scure/base': 1.1.1
    dev: true

  /@scure/bip39@1.2.0:
    resolution: {integrity: sha512-SX/uKq52cuxm4YFXWFaVByaSHJh2w3BnokVSeUJVCv6K7WulT9u2BuNRBhuFl8vAuYnzx9bEu9WgpcNYTrYieg==}
    dependencies:
      '@noble/hashes': 1.3.0
      '@scure/base': 1.1.1
    dev: true

  /@solana/buffer-layout@4.0.0:
    resolution: {integrity: sha512-lR0EMP2HC3+Mxwd4YcnZb0smnaDw7Bl2IQWZiTevRH5ZZBZn6VRWn3/92E3qdU4SSImJkA6IDHawOHAnx/qUvQ==}
    engines: {node: '>=5.10'}
    dependencies:
      buffer: 6.0.3
    dev: false

  /@solana/web3.js@1.75.0:
    resolution: {integrity: sha512-rHQgdo1EWfb+nPUpHe4O7i8qJPELHKNR5PAZRK+a7XxiykqOfbaAlPt5boDWAGPnYbSv0ziWZv5mq9DlFaQCxg==}
    dependencies:
      '@babel/runtime': 7.20.1
      '@noble/ed25519': 1.7.3
      '@noble/hashes': 1.3.0
      '@noble/secp256k1': 1.7.1
      '@solana/buffer-layout': 4.0.0
      agentkeepalive: 4.3.0
      bigint-buffer: 1.1.5
      bn.js: 5.2.1
      borsh: 0.7.0
      bs58: 4.0.1
      buffer: 6.0.3
      fast-stable-stringify: 1.0.0
      jayson: 3.7.0
      node-fetch: 2.6.7
      rpc-websockets: 7.5.1
      superstruct: 0.14.2
    transitivePeerDependencies:
      - bufferutil
      - encoding
      - supports-color
      - utf-8-validate
    dev: false

  /@stablelib/aead@1.0.1:
    resolution: {integrity: sha512-q39ik6sxGHewqtO0nP4BuSe3db5G1fEJE8ukvngS2gLkBXyy6E7pLubhbYgnkDFv6V8cWaxcE4Xn0t6LWcJkyg==}
    dev: false

  /@stablelib/binary@1.0.1:
    resolution: {integrity: sha512-ClJWvmL6UBM/wjkvv/7m5VP3GMr9t0osr4yVgLZsLCOz4hGN9gIAFEqnJ0TsSMAN+n840nf2cHZnA5/KFqHC7Q==}
    dependencies:
      '@stablelib/int': 1.0.1
    dev: false

  /@stablelib/bytes@1.0.1:
    resolution: {integrity: sha512-Kre4Y4kdwuqL8BR2E9hV/R5sOrUj6NanZaZis0V6lX5yzqC3hBuVSDXUIBqQv/sCpmuWRiHLwqiT1pqqjuBXoQ==}
    dev: false

  /@stablelib/chacha20poly1305@1.0.1:
    resolution: {integrity: sha512-MmViqnqHd1ymwjOQfghRKw2R/jMIGT3wySN7cthjXCBdO+qErNPUBnRzqNpnvIwg7JBCg3LdeCZZO4de/yEhVA==}
    dependencies:
      '@stablelib/aead': 1.0.1
      '@stablelib/binary': 1.0.1
      '@stablelib/chacha': 1.0.1
      '@stablelib/constant-time': 1.0.1
      '@stablelib/poly1305': 1.0.1
      '@stablelib/wipe': 1.0.1
    dev: false

  /@stablelib/chacha@1.0.1:
    resolution: {integrity: sha512-Pmlrswzr0pBzDofdFuVe1q7KdsHKhhU24e8gkEwnTGOmlC7PADzLVxGdn2PoNVBBabdg0l/IfLKg6sHAbTQugg==}
    dependencies:
      '@stablelib/binary': 1.0.1
      '@stablelib/wipe': 1.0.1
    dev: false

  /@stablelib/constant-time@1.0.1:
    resolution: {integrity: sha512-tNOs3uD0vSJcK6z1fvef4Y+buN7DXhzHDPqRLSXUel1UfqMB1PWNsnnAezrKfEwTLpN0cGH2p9NNjs6IqeD0eg==}
    dev: false

  /@stablelib/ed25519@1.0.3:
    resolution: {integrity: sha512-puIMWaX9QlRsbhxfDc5i+mNPMY+0TmQEskunY1rZEBPi1acBCVQAhnsk/1Hk50DGPtVsZtAWQg4NHGlVaO9Hqg==}
    dependencies:
      '@stablelib/random': 1.0.2
      '@stablelib/sha512': 1.0.1
      '@stablelib/wipe': 1.0.1
    dev: false

  /@stablelib/hash@1.0.1:
    resolution: {integrity: sha512-eTPJc/stDkdtOcrNMZ6mcMK1e6yBbqRBaNW55XA1jU8w/7QdnCF0CmMmOD1m7VSkBR44PWrMHU2l6r8YEQHMgg==}
    dev: false

  /@stablelib/hkdf@1.0.1:
    resolution: {integrity: sha512-SBEHYE16ZXlHuaW5RcGk533YlBj4grMeg5TooN80W3NpcHRtLZLLXvKyX0qcRFxf+BGDobJLnwkvgEwHIDBR6g==}
    dependencies:
      '@stablelib/hash': 1.0.1
      '@stablelib/hmac': 1.0.1
      '@stablelib/wipe': 1.0.1
    dev: false

  /@stablelib/hmac@1.0.1:
    resolution: {integrity: sha512-V2APD9NSnhVpV/QMYgCVMIYKiYG6LSqw1S65wxVoirhU/51ACio6D4yDVSwMzuTJXWZoVHbDdINioBwKy5kVmA==}
    dependencies:
      '@stablelib/constant-time': 1.0.1
      '@stablelib/hash': 1.0.1
      '@stablelib/wipe': 1.0.1
    dev: false

  /@stablelib/int@1.0.1:
    resolution: {integrity: sha512-byr69X/sDtDiIjIV6m4roLVWnNNlRGzsvxw+agj8CIEazqWGOQp2dTYgQhtyVXV9wpO6WyXRQUzLV/JRNumT2w==}
    dev: false

  /@stablelib/keyagreement@1.0.1:
    resolution: {integrity: sha512-VKL6xBwgJnI6l1jKrBAfn265cspaWBPAPEc62VBQrWHLqVgNRE09gQ/AnOEyKUWrrqfD+xSQ3u42gJjLDdMDQg==}
    dependencies:
      '@stablelib/bytes': 1.0.1
    dev: false

  /@stablelib/poly1305@1.0.1:
    resolution: {integrity: sha512-1HlG3oTSuQDOhSnLwJRKeTRSAdFNVB/1djy2ZbS35rBSJ/PFqx9cf9qatinWghC2UbfOYD8AcrtbUQl8WoxabA==}
    dependencies:
      '@stablelib/constant-time': 1.0.1
      '@stablelib/wipe': 1.0.1
    dev: false

  /@stablelib/random@1.0.2:
    resolution: {integrity: sha512-rIsE83Xpb7clHPVRlBj8qNe5L8ISQOzjghYQm/dZ7VaM2KHYwMW5adjQjrzTZCchFnNCNhkwtnOBa9HTMJCI8w==}
    dependencies:
      '@stablelib/binary': 1.0.1
      '@stablelib/wipe': 1.0.1
    dev: false

  /@stablelib/sha256@1.0.1:
    resolution: {integrity: sha512-GIIH3e6KH+91FqGV42Kcj71Uefd/QEe7Dy42sBTeqppXV95ggCcxLTk39bEr+lZfJmp+ghsR07J++ORkRELsBQ==}
    dependencies:
      '@stablelib/binary': 1.0.1
      '@stablelib/hash': 1.0.1
      '@stablelib/wipe': 1.0.1
    dev: false

  /@stablelib/sha512@1.0.1:
    resolution: {integrity: sha512-13gl/iawHV9zvDKciLo1fQ8Bgn2Pvf7OV6amaRVKiq3pjQ3UmEpXxWiAfV8tYjUpeZroBxtyrwtdooQT/i3hzw==}
    dependencies:
      '@stablelib/binary': 1.0.1
      '@stablelib/hash': 1.0.1
      '@stablelib/wipe': 1.0.1
    dev: false

  /@stablelib/wipe@1.0.1:
    resolution: {integrity: sha512-WfqfX/eXGiAd3RJe4VU2snh/ZPwtSjLG4ynQ/vYzvghTh7dHFcI1wl+nrkWG6lGhukOxOsUHfv8dUXr58D0ayg==}
    dev: false

  /@stablelib/x25519@1.0.3:
    resolution: {integrity: sha512-KnTbKmUhPhHavzobclVJQG5kuivH+qDLpe84iRqX3CLrKp881cF160JvXJ+hjn1aMyCwYOKeIZefIH/P5cJoRw==}
    dependencies:
      '@stablelib/keyagreement': 1.0.1
      '@stablelib/random': 1.0.2
      '@stablelib/wipe': 1.0.1
    dev: false

  /@tootallnate/once@2.0.0:
    resolution: {integrity: sha512-XCuKFP5PS55gnMVu3dty8KPatLqUoy/ZYzDzAGCQ8JNFCkLXzmI7vNHCR+XpbZaMWQK/vQubr7PkYq8g470J/A==}
    engines: {node: '>= 10'}
    dev: true

  /@types/chai-subset@1.3.3:
    resolution: {integrity: sha512-frBecisrNGz+F4T6bcc+NLeolfiojh5FxW2klu669+8BARtyQv2C/GkNW6FUodVe4BroGMP/wER/YDGc7rEllw==}
    dependencies:
      '@types/chai': 4.3.4
    dev: true

  /@types/chai@4.3.4:
    resolution: {integrity: sha512-KnRanxnpfpjUTqTCXslZSEdLfXExwgNxYPdiO2WGUj8+HDjFi8R3k5RVKPeSCzLjCcshCAtVO2QBbVuAV4kTnw==}
    dev: true

  /@types/connect@3.4.35:
    resolution: {integrity: sha512-cdeYyv4KWoEgpBISTxWvqYsVy444DOqehiF3fM3ne10AmJ62RSyNkUnxMJXHQWRQQX2eR94m5y1IZyDwBjV9FQ==}
    dependencies:
      '@types/node': 18.11.18
    dev: false

  /@types/cookie@0.4.1:
    resolution: {integrity: sha512-XW/Aa8APYr6jSVVA1y/DEIZX0/GMKLEVekNG727R8cs56ahETkRAy/3DR7+fJyh7oUgGwNQaRfXCun0+KbWY7Q==}
    dev: true

  /@types/debug@4.1.7:
    resolution: {integrity: sha512-9AonUzyTjXXhEOa0DnqpzZi6VHlqKMswga9EXjpXnnqxwLtdvPPtlO8evrI5D9S6asFRCQ6v+wpiUKbw+vKqyg==}
    dependencies:
      '@types/ms': 0.7.31

  /@types/dedent@0.7.0:
    resolution: {integrity: sha512-EGlKlgMhnLt/cM4DbUSafFdrkeJoC9Mvnj0PUCU7tFmTjMjNRT957kXCx0wYm3JuEq4o4ZsS5vG+NlkM2DMd2A==}
    dev: true

  /@types/fs-extra@9.0.13:
    resolution: {integrity: sha512-nEnwB++1u5lVDM2UI4c1+5R+FYaKfaAzS4OococimjVm3nQw3TuzH5UNsocrcTBbhnerblyHj4A49qXbIiZdpA==}
    dependencies:
      '@types/node': 18.11.18
    dev: true

  /@types/is-ci@3.0.0:
    resolution: {integrity: sha512-Q0Op0hdWbYd1iahB+IFNQcWXFq4O0Q5MwQP7uN0souuQ4rPg1vEYcnIOfr1gY+M+6rc8FGoRaBO1mOOvL29sEQ==}
    dependencies:
      ci-info: 3.5.0
    dev: true

  /@types/istanbul-lib-coverage@2.0.4:
    resolution: {integrity: sha512-z/QT1XN4K4KYuslS23k62yDIDLwLFkzxOuMplDtObz0+y7VqJCaO2o+SPwHCvLFZh7xazvvoor2tA/hPz9ee7g==}
    dev: true

  /@types/js-levenshtein@1.1.1:
    resolution: {integrity: sha512-qC4bCqYGy1y/NP7dDVr7KJarn+PbX1nSpwA7JXdu0HxT3QYjO8MJ+cntENtHFVy2dRAyBV23OZ6MxsW1AM1L8g==}
    dev: true

  /@types/minimist@1.2.2:
    resolution: {integrity: sha512-jhuKLIRrhvCPLqwPcx6INqmKeiA5EWrsCOPhrlFSrbrmU4ZMPjj5Ul/oLCMDO98XRUIwVm78xICz4EPCektzeQ==}
    dev: true

  /@types/ms@0.7.31:
    resolution: {integrity: sha512-iiUgKzV9AuaEkZqkOLDIvlQiL6ltuZd9tGcW3gwpnX8JbuiuhFlEGmmFXEXkN50Cvq7Os88IY2v0dkDqXYWVgA==}

  /@types/node@12.20.55:
    resolution: {integrity: sha512-J8xLz7q2OFulZ2cyGTLE1TbbZcjpno7FaN6zdJNrgAdrJ+DZzh/uFR6YrTb4C+nXakvud8Q4+rbhoIWlYQbUFQ==}

  /@types/node@18.11.18:
    resolution: {integrity: sha512-DHQpWGjyQKSHj3ebjFI/wRKcqQcdR+MoFBygntYOZytCqNfkd2ZC4ARDJ2DQqhjH5p85Nnd3jhUJIXrszFX/JA==}

  /@types/normalize-package-data@2.4.1:
    resolution: {integrity: sha512-Gj7cI7z+98M282Tqmp2K5EIsoouUEzbBJhQQzDE3jSIRk6r9gsz0oUokqIUR4u1R3dMHo0pDHM7sNOHyhulypw==}
    dev: true

  /@types/semver@6.2.3:
    resolution: {integrity: sha512-KQf+QAMWKMrtBMsB8/24w53tEsxllMj6TuA80TT/5igJalLI/zm0L3oXRbIAl4Ohfc85gyHX/jhMwsVkmhLU4A==}
    dev: true

  /@types/set-cookie-parser@2.4.2:
    resolution: {integrity: sha512-fBZgytwhYAUkj/jC/FAV4RQ5EerRup1YQsXQCh8rZfiHkc4UahC192oH0smGwsXol3cL3A5oETuAHeQHmhXM4w==}
    dependencies:
      '@types/node': 18.11.18
    dev: true

  /@types/trusted-types@2.0.2:
    resolution: {integrity: sha512-F5DIZ36YVLE+PN+Zwws4kJogq47hNgX3Nx6WyDJ3kcplxyke3XIzB8uK5n/Lpm1HBsbGzd6nmGehL8cPekP+Tg==}
    dev: false

  /@types/ws@7.4.7:
    resolution: {integrity: sha512-JQbbmxZTZehdc2iszGKs5oC3NFnjeay7mtAWrdt7qNtAVK0g19muApzAy4bm9byz79xa2ZnO/BOBC2R8RC5Lww==}
    dependencies:
      '@types/node': 18.11.18
    dev: false

  /@vitest/coverage-c8@0.25.8(@vitest/ui@0.25.8)(jsdom@20.0.3):
    resolution: {integrity: sha512-fWgzQoK2KNzTTNnDcLCyibfO9/pbcpPOMtZ9Yvq/Eggpi2X8lewx/OcKZkO5ba5q9dl6+BBn6d5hTcS1709rZw==}
    dependencies:
      c8: 7.12.0
      vitest: 0.25.8(@vitest/ui@0.25.8)(jsdom@20.0.3)
    transitivePeerDependencies:
      - '@edge-runtime/vm'
      - '@vitest/browser'
      - '@vitest/ui'
      - happy-dom
      - jsdom
      - less
      - sass
      - stylus
      - sugarss
      - supports-color
      - terser
    dev: true

  /@vitest/ui@0.25.8:
    resolution: {integrity: sha512-wfuhghldD5QHLYpS46GK8Ru8P3XcMrWvFjRQD21KNzc9Y/qtJsqoC8KmT6xWVkMNw4oHYixpo3a4ZySRJdserw==}
    dependencies:
      sirv: 2.0.2
    dev: true

  /@wagmi/chains@0.2.16(typescript@5.0.4):
    resolution: {integrity: sha512-rkWaI2PxCnbD8G07ZZff5QXftnSkYL0h5f4DkHCG3fGYYr/ZDvmCL4bMae7j7A9sAif1csPPBmbCzHp3R5ogCQ==}
    peerDependencies:
      typescript: '>=4.9.4'
    peerDependenciesMeta:
      typescript:
        optional: true
    dependencies:
      typescript: 5.0.4
    dev: true

  /@walletconnect/core@2.7.7(lokijs@1.5.12):
    resolution: {integrity: sha512-/Tmrjx9XDG8qylsUFU2fWvMoxlDwW+zzUcCgTaebMAmssCZ8NSknbBdjAdAKiey1TaLEgFkaCxXgXfioinWNYg==}
    dependencies:
      '@walletconnect/heartbeat': 1.2.1
      '@walletconnect/jsonrpc-provider': 1.0.13
      '@walletconnect/jsonrpc-types': 1.0.3
      '@walletconnect/jsonrpc-utils': 1.0.8
      '@walletconnect/jsonrpc-ws-connection': 1.0.11
      '@walletconnect/keyvaluestorage': 1.0.2(lokijs@1.5.12)
      '@walletconnect/logger': 2.0.1
      '@walletconnect/relay-api': 1.0.9
      '@walletconnect/relay-auth': 1.0.4
      '@walletconnect/safe-json': 1.0.2
      '@walletconnect/time': 1.0.2
      '@walletconnect/types': 2.7.7(lokijs@1.5.12)
      '@walletconnect/utils': 2.7.7(lokijs@1.5.12)
      events: 3.3.0
      lodash.isequal: 4.5.0
      uint8arrays: 3.1.0
    transitivePeerDependencies:
      - '@react-native-async-storage/async-storage'
      - bufferutil
      - lokijs
      - utf-8-validate
    dev: false

  /@walletconnect/crypto@1.0.3:
    resolution: {integrity: sha512-+2jdORD7XQs76I2Odgr3wwrtyuLUXD/kprNVsjWRhhhdO9Mt6WqVzOPu0/t7OHSmgal8k7SoBQzUc5hu/8zL/g==}
    dependencies:
      '@walletconnect/encoding': 1.0.2
      '@walletconnect/environment': 1.0.1
      '@walletconnect/randombytes': 1.0.3
      aes-js: 3.1.2
      hash.js: 1.1.7
      tslib: 1.14.1
    dev: false

  /@walletconnect/encoding@1.0.2:
    resolution: {integrity: sha512-CrwSBrjqJ7rpGQcTL3kU+Ief+Bcuu9PH6JLOb+wM6NITX1GTxR/MfNwnQfhLKK6xpRAyj2/nM04OOH6wS8Imag==}
    dependencies:
      is-typedarray: 1.0.0
      tslib: 1.14.1
      typedarray-to-buffer: 3.1.5
    dev: false

  /@walletconnect/environment@1.0.1:
    resolution: {integrity: sha512-T426LLZtHj8e8rYnKfzsw1aG6+M0BT1ZxayMdv/p8yM0MU+eJDISqNY3/bccxRr4LrF9csq02Rhqt08Ibl0VRg==}
    dependencies:
      tslib: 1.14.1
    dev: false

  /@walletconnect/ethereum-provider@2.7.7(@web3modal/standalone@2.4.2)(lokijs@1.5.12):
    resolution: {integrity: sha512-wVVMgpMMcPySBKHAPu7QfL18TMrjAgOePz/mfuOjWal+vT9yVSPA34oFyHlzJKvcQ/abP7Zj3AzDtZbyXWRxwQ==}
    peerDependencies:
      '@web3modal/standalone': '>=2'
    peerDependenciesMeta:
      '@web3modal/standalone':
        optional: true
    dependencies:
      '@walletconnect/jsonrpc-http-connection': 1.0.7
      '@walletconnect/jsonrpc-provider': 1.0.13
      '@walletconnect/jsonrpc-types': 1.0.3
      '@walletconnect/jsonrpc-utils': 1.0.8
      '@walletconnect/sign-client': 2.7.7(lokijs@1.5.12)
      '@walletconnect/types': 2.7.7(lokijs@1.5.12)
      '@walletconnect/universal-provider': 2.7.7(lokijs@1.5.12)
      '@walletconnect/utils': 2.7.7(lokijs@1.5.12)
      '@web3modal/standalone': 2.4.2(react@18.2.0)
      events: 3.3.0
    transitivePeerDependencies:
      - '@react-native-async-storage/async-storage'
      - bufferutil
      - debug
      - encoding
      - lokijs
      - utf-8-validate
    dev: false

  /@walletconnect/events@1.0.1:
    resolution: {integrity: sha512-NPTqaoi0oPBVNuLv7qPaJazmGHs5JGyO8eEAk5VGKmJzDR7AHzD4k6ilox5kxk1iwiOnFopBOOMLs86Oa76HpQ==}
    dependencies:
      keyvaluestorage-interface: 1.0.0
      tslib: 1.14.1
    dev: false

  /@walletconnect/heartbeat@1.2.1:
    resolution: {integrity: sha512-yVzws616xsDLJxuG/28FqtZ5rzrTA4gUjdEMTbWB5Y8V1XHRmqq4efAxCw5ie7WjbXFSUyBHaWlMR+2/CpQC5Q==}
    dependencies:
      '@walletconnect/events': 1.0.1
      '@walletconnect/time': 1.0.2
      tslib: 1.14.1
    dev: false

  /@walletconnect/jsonrpc-http-connection@1.0.4:
    resolution: {integrity: sha512-ji79pspdBhmIbTwve383tMaDu5Le9plW+oj5GE2aqzxIl3ib8JvRBZRn5lGEBGqVCvqB3MBJL7gBlEwpyRtoxQ==}
    dependencies:
      '@walletconnect/jsonrpc-utils': 1.0.7
      '@walletconnect/safe-json': 1.0.2
      cross-fetch: 3.1.5
      tslib: 1.14.1
    transitivePeerDependencies:
      - encoding
    dev: false

  /@walletconnect/jsonrpc-http-connection@1.0.7:
    resolution: {integrity: sha512-qlfh8fCfu8LOM9JRR9KE0s0wxP6ZG9/Jom8M0qsoIQeKF3Ni0FyV4V1qy/cc7nfI46SLQLSl4tgWSfLiE1swyQ==}
    dependencies:
      '@walletconnect/jsonrpc-utils': 1.0.8
      '@walletconnect/safe-json': 1.0.2
      cross-fetch: 3.1.5
      tslib: 1.14.1
    transitivePeerDependencies:
      - encoding
    dev: false

  /@walletconnect/jsonrpc-provider@1.0.13:
    resolution: {integrity: sha512-K73EpThqHnSR26gOyNEL+acEex3P7VWZe6KE12ZwKzAt2H4e5gldZHbjsu2QR9cLeJ8AXuO7kEMOIcRv1QEc7g==}
    dependencies:
      '@walletconnect/jsonrpc-utils': 1.0.8
      '@walletconnect/safe-json': 1.0.2
      tslib: 1.14.1
    dev: false

  /@walletconnect/jsonrpc-provider@1.0.6:
    resolution: {integrity: sha512-f5vQxr53vUVQ51/9mRLb1OiNciT/546XZ68Byn9OYnDBGeGJXK2kQWDHp8sPWZbN5x0p7B6asdCWMVFJ6danlw==}
    dependencies:
      '@walletconnect/jsonrpc-utils': 1.0.4
      '@walletconnect/safe-json': 1.0.1
      tslib: 1.14.1
    dev: false

  /@walletconnect/jsonrpc-types@1.0.2:
    resolution: {integrity: sha512-CZe8tjJX73OWdHjrBHy7HtAapJ2tT0Q3TYhPBhRxi3643lwPIQWC9En45ldY14TZwgSewkbZ0FtGBZK0G7Bbyg==}
    dependencies:
      keyvaluestorage-interface: 1.0.0
      tslib: 1.14.1
    dev: false

  /@walletconnect/jsonrpc-types@1.0.3:
    resolution: {integrity: sha512-iIQ8hboBl3o5ufmJ8cuduGad0CQm3ZlsHtujv9Eu16xq89q+BG7Nh5VLxxUgmtpnrePgFkTwXirCTkwJH1v+Yw==}
    dependencies:
      keyvaluestorage-interface: 1.0.0
      tslib: 1.14.1
    dev: false

  /@walletconnect/jsonrpc-utils@1.0.4:
    resolution: {integrity: sha512-y0+tDxcTZ9BHBBKBJbjZxLUXb+zQZCylf7y/jTvDPNx76J0hYYc+F9zHzyqBLeorSKepLTk6yI8hw3NXbAQB3g==}
    dependencies:
      '@walletconnect/environment': 1.0.1
      '@walletconnect/jsonrpc-types': 1.0.2
      tslib: 1.14.1
    dev: false

  /@walletconnect/jsonrpc-utils@1.0.7:
    resolution: {integrity: sha512-zJziApzUF/Il4VcwabnaU+0yo1QI4eUkYX99zmCVTHJvZOf2l0zjADf/OpKqWyeNFC3Io56Z/8uJHVtcNVvyFA==}
    dependencies:
      '@walletconnect/environment': 1.0.1
      '@walletconnect/jsonrpc-types': 1.0.2
      tslib: 1.14.1
    dev: false

  /@walletconnect/jsonrpc-utils@1.0.8:
    resolution: {integrity: sha512-vdeb03bD8VzJUL6ZtzRYsFMq1eZQcM3EAzT0a3st59dyLfJ0wq+tKMpmGH7HlB7waD858UWgfIcudbPFsbzVdw==}
    dependencies:
      '@walletconnect/environment': 1.0.1
      '@walletconnect/jsonrpc-types': 1.0.3
      tslib: 1.14.1
    dev: false

  /@walletconnect/jsonrpc-ws-connection@1.0.11:
    resolution: {integrity: sha512-TiFJ6saasKXD+PwGkm5ZGSw0837nc6EeFmurSPgIT/NofnOV4Tv7CVJqGQN0rQYoJUSYu21cwHNYaFkzNpUN+w==}
    dependencies:
      '@walletconnect/jsonrpc-utils': 1.0.8
      '@walletconnect/safe-json': 1.0.2
      events: 3.3.0
      tslib: 1.14.1
      ws: 7.5.9
    transitivePeerDependencies:
      - bufferutil
      - utf-8-validate
    dev: false

  /@walletconnect/keyvaluestorage@1.0.2(lokijs@1.5.12):
    resolution: {integrity: sha512-U/nNG+VLWoPFdwwKx0oliT4ziKQCEoQ27L5Hhw8YOFGA2Po9A9pULUYNWhDgHkrb0gYDNt//X7wABcEWWBd3FQ==}
    peerDependencies:
      '@react-native-async-storage/async-storage': 1.x
      lokijs: 1.x
    peerDependenciesMeta:
      '@react-native-async-storage/async-storage':
        optional: true
      lokijs:
        optional: true
    dependencies:
      lokijs: 1.5.12
      safe-json-utils: 1.1.1
      tslib: 1.14.1
    dev: false

  /@walletconnect/legacy-client@2.0.0:
    resolution: {integrity: sha512-v5L7rYk9loVnfvUf0mF+76bUPFaU5/Vh7mzL6/950CD/yoGdzYZ3Kj+L7mkC6HPMEGeQsBP1+sqBuiVGZ/aODA==}
    dependencies:
      '@walletconnect/crypto': 1.0.3
      '@walletconnect/encoding': 1.0.2
      '@walletconnect/jsonrpc-utils': 1.0.4
      '@walletconnect/legacy-types': 2.0.0
      '@walletconnect/legacy-utils': 2.0.0
      '@walletconnect/safe-json': 1.0.1
      '@walletconnect/window-getters': 1.0.1
      '@walletconnect/window-metadata': 1.0.1
      detect-browser: 5.3.0
      query-string: 6.13.5
    dev: false

  /@walletconnect/legacy-modal@2.0.0:
    resolution: {integrity: sha512-jckNd8lMhm4X7dX9TDdxM3bXKJnaqkRs6K2Mo5j6GmbIF9Eyx40jZ5+q457RVxvM6ciZEDT5s1wBHWdWoOo+9Q==}
    dependencies:
      '@walletconnect/legacy-types': 2.0.0
      '@walletconnect/legacy-utils': 2.0.0
      copy-to-clipboard: 3.3.3
      preact: 10.12.0
      qrcode: 1.5.3
    dev: false

  /@walletconnect/legacy-provider@2.0.0:
    resolution: {integrity: sha512-A8xPebMI1A+50HbWwTpFCbwP7G+1NGKdTKyg8BUUg3h3Y9JucpC1W6w/x0v1Xw7qFEqQnz74LoIN/A3ytH9xrQ==}
    dependencies:
      '@walletconnect/jsonrpc-http-connection': 1.0.4
      '@walletconnect/jsonrpc-provider': 1.0.6
      '@walletconnect/legacy-client': 2.0.0
      '@walletconnect/legacy-modal': 2.0.0
      '@walletconnect/legacy-types': 2.0.0
      '@walletconnect/legacy-utils': 2.0.0
    transitivePeerDependencies:
      - encoding
    dev: false

  /@walletconnect/legacy-types@2.0.0:
    resolution: {integrity: sha512-sOVrA7HUdbI1OwKyPOQU0/DdvTSVFlsXWpAk2K2WvP2erTkBWPMTJq6cv2BmKdoJ3p6gLApT7sd+jHi3OF71uw==}
    dependencies:
      '@walletconnect/jsonrpc-types': 1.0.2
    dev: false

  /@walletconnect/legacy-utils@2.0.0:
    resolution: {integrity: sha512-CPWxSVVXw0kgNCxvU126g4GiV3mzXmC8IPJ15twE46aJ1FX+RHEIfAzFMFz2F2+fEhBxL63A7dwNQKDXorRPcQ==}
    dependencies:
      '@walletconnect/encoding': 1.0.2
      '@walletconnect/jsonrpc-utils': 1.0.4
      '@walletconnect/legacy-types': 2.0.0
      '@walletconnect/safe-json': 1.0.1
      '@walletconnect/window-getters': 1.0.1
      '@walletconnect/window-metadata': 1.0.1
      detect-browser: 5.3.0
      query-string: 6.13.5
    dev: false

  /@walletconnect/logger@2.0.1:
    resolution: {integrity: sha512-SsTKdsgWm+oDTBeNE/zHxxr5eJfZmE9/5yp/Ku+zJtcTAjELb3DXueWkDXmE9h8uHIbJzIb5wj5lPdzyrjT6hQ==}
    dependencies:
      pino: 7.11.0
      tslib: 1.14.1
    dev: false

  /@walletconnect/randombytes@1.0.3:
    resolution: {integrity: sha512-35lpzxcHFbTN3ABefC9W+uBpNZl1GC4Wpx0ed30gibfO/y9oLdy1NznbV96HARQKSBV9J9M/rrtIvf6a23jfYw==}
    dependencies:
      '@walletconnect/encoding': 1.0.2
      '@walletconnect/environment': 1.0.1
      randombytes: 2.1.0
      tslib: 1.14.1
    dev: false

  /@walletconnect/relay-api@1.0.9:
    resolution: {integrity: sha512-Q3+rylJOqRkO1D9Su0DPE3mmznbAalYapJ9qmzDgK28mYF9alcP3UwG/og5V7l7CFOqzCLi7B8BvcBUrpDj0Rg==}
    dependencies:
      '@walletconnect/jsonrpc-types': 1.0.3
      tslib: 1.14.1
    dev: false

  /@walletconnect/relay-auth@1.0.4:
    resolution: {integrity: sha512-kKJcS6+WxYq5kshpPaxGHdwf5y98ZwbfuS4EE/NkQzqrDFm5Cj+dP8LofzWvjrrLkZq7Afy7WrQMXdLy8Sx7HQ==}
    dependencies:
      '@stablelib/ed25519': 1.0.3
      '@stablelib/random': 1.0.2
      '@walletconnect/safe-json': 1.0.2
      '@walletconnect/time': 1.0.2
      tslib: 1.14.1
      uint8arrays: 3.1.0
    dev: false

  /@walletconnect/safe-json@1.0.1:
    resolution: {integrity: sha512-Fm7e31oSYY15NQr8SsLJheKAy5L744udZf2lJKcz6wFmPJEzf7hOF0866o/rrldRzJnjZ4H2GJ45pFudsnLW5A==}
    dependencies:
      tslib: 1.14.1
    dev: false

  /@walletconnect/safe-json@1.0.2:
    resolution: {integrity: sha512-Ogb7I27kZ3LPC3ibn8ldyUr5544t3/STow9+lzz7Sfo808YD7SBWk7SAsdBFlYgP2zDRy2hS3sKRcuSRM0OTmA==}
    dependencies:
      tslib: 1.14.1
    dev: false

  /@walletconnect/sign-client@2.7.7(lokijs@1.5.12):
    resolution: {integrity: sha512-lTyF8ZEp+HwPNBW/Fw5iWnMm9O5tC1qwf5YfhNczZ7+q6+UUopOoRrsAvwqftJIkgKmfC8lHT52G/XM2JGVjbQ==}
    dependencies:
      '@walletconnect/core': 2.7.7(lokijs@1.5.12)
      '@walletconnect/events': 1.0.1
      '@walletconnect/heartbeat': 1.2.1
      '@walletconnect/jsonrpc-utils': 1.0.8
      '@walletconnect/logger': 2.0.1
      '@walletconnect/time': 1.0.2
      '@walletconnect/types': 2.7.7(lokijs@1.5.12)
      '@walletconnect/utils': 2.7.7(lokijs@1.5.12)
      events: 3.3.0
    transitivePeerDependencies:
      - '@react-native-async-storage/async-storage'
      - bufferutil
      - lokijs
      - utf-8-validate
    dev: false

  /@walletconnect/time@1.0.2:
    resolution: {integrity: sha512-uzdd9woDcJ1AaBZRhqy5rNC9laqWGErfc4dxA9a87mPdKOgWMD85mcFo9dIYIts/Jwocfwn07EC6EzclKubk/g==}
    dependencies:
      tslib: 1.14.1
    dev: false

  /@walletconnect/types@2.7.7(lokijs@1.5.12):
    resolution: {integrity: sha512-Z4Y+BKPX7X1UBCf7QV35mVy2QU9CS+5G+EthCaJwpieirZNHamHEwNXUjuUUb3PrYOLwlfRYUT5edeFW9wvoeQ==}
    dependencies:
      '@walletconnect/events': 1.0.1
      '@walletconnect/heartbeat': 1.2.1
      '@walletconnect/jsonrpc-types': 1.0.3
      '@walletconnect/keyvaluestorage': 1.0.2(lokijs@1.5.12)
      '@walletconnect/logger': 2.0.1
      events: 3.3.0
    transitivePeerDependencies:
      - '@react-native-async-storage/async-storage'
      - lokijs
    dev: false

  /@walletconnect/universal-provider@2.7.7(lokijs@1.5.12):
    resolution: {integrity: sha512-MY+R1sLmIKjFYjanWUM6bOM077+SnShSUfSjCTrsoZE2RDddcSz9EtcATovBSPfzPwUTS20mgcgrkRT4zrFRyQ==}
    dependencies:
      '@walletconnect/jsonrpc-http-connection': 1.0.7
      '@walletconnect/jsonrpc-provider': 1.0.13
      '@walletconnect/jsonrpc-types': 1.0.3
      '@walletconnect/jsonrpc-utils': 1.0.8
      '@walletconnect/logger': 2.0.1
      '@walletconnect/sign-client': 2.7.7(lokijs@1.5.12)
      '@walletconnect/types': 2.7.7(lokijs@1.5.12)
      '@walletconnect/utils': 2.7.7(lokijs@1.5.12)
      eip1193-provider: 1.0.1
      events: 3.3.0
    transitivePeerDependencies:
      - '@react-native-async-storage/async-storage'
      - bufferutil
      - debug
      - encoding
      - lokijs
      - utf-8-validate
    dev: false

  /@walletconnect/utils@2.7.7(lokijs@1.5.12):
    resolution: {integrity: sha512-ozh9gvRAdXkiu+6nOAkoDCokDVPXK/tNATrrYuOhhR+EmGDjlZU2d27HT+HiGREdza0b1HdZN4XneGm0gERV5w==}
    dependencies:
      '@stablelib/chacha20poly1305': 1.0.1
      '@stablelib/hkdf': 1.0.1
      '@stablelib/random': 1.0.2
      '@stablelib/sha256': 1.0.1
      '@stablelib/x25519': 1.0.3
      '@walletconnect/relay-api': 1.0.9
      '@walletconnect/safe-json': 1.0.2
      '@walletconnect/time': 1.0.2
      '@walletconnect/types': 2.7.7(lokijs@1.5.12)
      '@walletconnect/window-getters': 1.0.1
      '@walletconnect/window-metadata': 1.0.1
      detect-browser: 5.3.0
      query-string: 7.1.3
      uint8arrays: 3.1.0
    transitivePeerDependencies:
      - '@react-native-async-storage/async-storage'
      - lokijs
    dev: false

  /@walletconnect/window-getters@1.0.1:
    resolution: {integrity: sha512-vHp+HqzGxORPAN8gY03qnbTMnhqIwjeRJNOMOAzePRg4xVEEE2WvYsI9G2NMjOknA8hnuYbU3/hwLcKbjhc8+Q==}
    dependencies:
      tslib: 1.14.1
    dev: false

  /@walletconnect/window-metadata@1.0.1:
    resolution: {integrity: sha512-9koTqyGrM2cqFRW517BPY/iEtUDx2r1+Pwwu5m7sJ7ka79wi3EyqhqcICk/yDmv6jAS1rjKgTKXlEhanYjijcA==}
    dependencies:
      '@walletconnect/window-getters': 1.0.1
      tslib: 1.14.1
    dev: false

  /@web3modal/core@2.4.2(react@18.2.0):
    resolution: {integrity: sha512-/pQjARcyaGsGuYWDa+1Pygk0T52mweyrmkL9WAbBtB9eY40sYg5Xg46dn77Nvr8lf+dwJyDrv5hKMe7Ya6mu0g==}
    dependencies:
      buffer: 6.0.3
      valtio: 1.10.5(react@18.2.0)
    transitivePeerDependencies:
      - react
    dev: false

  /@web3modal/standalone@2.4.2(react@18.2.0):
    resolution: {integrity: sha512-0j6MfI4jHdJ7w3WrwVJLPuFH9sIwFg+Qwj6GYtU8xdL/IyHxlkkzYzTbZTneuk3XIK1ZZFkMxx5pa947Arm+PQ==}
    dependencies:
      '@web3modal/core': 2.4.2(react@18.2.0)
      '@web3modal/ui': 2.4.2(react@18.2.0)
    transitivePeerDependencies:
      - react
    dev: false

  /@web3modal/ui@2.4.2(react@18.2.0):
    resolution: {integrity: sha512-35USuKCSXVIdQqn83/MBq8cpcjD3kCxPUOeQmX9MVDJUCbz3l3AX+Iimf2hBe5comoxkVUjlKT1cx4y184/aOA==}
    dependencies:
      '@web3modal/core': 2.4.2(react@18.2.0)
      lit: 2.7.4
      motion: 10.16.2
      qrcode: 1.5.3
    transitivePeerDependencies:
      - react
    dev: false

  /@xmldom/xmldom@0.8.6:
    resolution: {integrity: sha512-uRjjusqpoqfmRkTaNuLJ2VohVr67Q5YwDATW3VU7PfzTj6IRaihGrYI7zckGZjxQPBIp63nfvJbM+Yu5ICh0Bg==}
    engines: {node: '>=10.0.0'}
    dev: true

  /@zxing/text-encoding@0.9.0:
    resolution: {integrity: sha512-U/4aVJ2mxI0aDNI8Uq0wEhMgY+u4CNtEb0om3+y3+niDAsoTCOB33UF0sxpzqzdqXLqmvc+vZyAt4O8pPdfkwA==}
    requiresBuild: true
    dev: true
    optional: true

  /JSONStream@1.3.5:
    resolution: {integrity: sha512-E+iruNOY8VV9s4JEbe1aNEm6MiszPRr/UfcHMz0TQh1BXSxHK+ASV1R6W4HpjBhSeS+54PIsAMCBmwD06LLsqQ==}
    hasBin: true
    dependencies:
      jsonparse: 1.3.1
      through: 2.3.8
    dev: false

  /abab@2.0.6:
    resolution: {integrity: sha512-j2afSsaIENvHZN2B8GOpF566vZ5WVk5opAiMTvWgaQT8DkbOqsTfvNAvHoRGU2zzP8cPoqys+xHTRDWW8L+/BA==}
    dev: true

  /abitype@0.8.7(typescript@5.0.4):
    resolution: {integrity: sha512-wQ7hV8Yg/yKmGyFpqrNZufCxbszDe5es4AZGYPBitocfSqXtjrTG9JMWFcc4N30ukl2ve48aBTwt7NJxVQdU3w==}
    peerDependencies:
      typescript: '>=5.0.4'
      zod: ^3 >=3.19.1
    peerDependenciesMeta:
      zod:
        optional: true
    dependencies:
      typescript: 5.0.4

  /acorn-globals@7.0.1:
    resolution: {integrity: sha512-umOSDSDrfHbTNPuNpC2NSnnA3LUrqpevPb4T9jRx4MagXNS0rs+gwiTcAvqCRmsD6utzsrzNt+ebm00SNWiC3Q==}
    dependencies:
      acorn: 8.8.1
      acorn-walk: 8.2.0
    dev: true

  /acorn-walk@8.2.0:
    resolution: {integrity: sha512-k+iyHEuPgSw6SbuDpGQM+06HQUa04DZ3o+F6CSzXMvvI5KMvnaEqXe+YVe555R9nn6GPt404fos4wcgpw12SDA==}
    engines: {node: '>=0.4.0'}
    dev: true

  /acorn@8.8.1:
    resolution: {integrity: sha512-7zFpHzhnqYKrkYdUjF1HI1bzd0VygEGX8lFk4k5zVMqHEoES+P+7TKI+EvLO9WVMJ8eekdO0aDEK044xTXwPPA==}
    engines: {node: '>=0.4.0'}
    hasBin: true
    dev: true

  /aes-js@3.0.0:
    resolution: {integrity: sha512-H7wUZRn8WpTq9jocdxQ2c8x2sKo9ZVmzfRE13GiNJXfp7NcKYEdvl3vspKjXox6RIG2VtaRe4JFvxG4rqp2Zuw==}
    dev: false

  /aes-js@3.1.2:
    resolution: {integrity: sha512-e5pEa2kBnBOgR4Y/p20pskXI74UEz7de8ZGVo58asOtvSVG5YAbJeELPZxOmt+Bnz3rX753YKhfIn4X4l1PPRQ==}
    dev: false

  /agent-base@6.0.2:
    resolution: {integrity: sha512-RZNwNclF7+MS/8bDg70amg32dyeZGZxiDuQmZxKLAlQjr3jGyLx+4Kkk58UO7D2QdgFIQCovuSuZESne6RG6XQ==}
    engines: {node: '>= 6.0.0'}
    dependencies:
      debug: 4.3.4
    transitivePeerDependencies:
      - supports-color
    dev: true

  /agentkeepalive@4.3.0:
    resolution: {integrity: sha512-7Epl1Blf4Sy37j4v9f9FjICCh4+KAQOyXgHEwlyBiAQLbhKdq/i2QQU3amQalS/wPhdPzDXPL5DMR5bkn+YeWg==}
    engines: {node: '>= 8.0.0'}
    dependencies:
      debug: 4.3.4
      depd: 2.0.0
      humanize-ms: 1.2.1
    transitivePeerDependencies:
      - supports-color
    dev: false

  /ansi-colors@4.1.3:
    resolution: {integrity: sha512-/6w/C21Pm1A7aZitlI5Ni/2J6FFQN8i1Cvz3kHABAAbw93v/NlvKdVOqz7CCWz/3iv/JplRSEEZ83XION15ovw==}
    engines: {node: '>=6'}
    dev: true

  /ansi-escapes@4.3.2:
    resolution: {integrity: sha512-gKXj5ALrKWQLsYG9jlTRmR/xKluxHV+Z9QEwNIgCfM1/uwPMCuzVVnh5mwTd+OuBZcwSIMbqssNWRm1lE51QaQ==}
    engines: {node: '>=8'}
    dependencies:
      type-fest: 0.21.3
    dev: true

  /ansi-regex@5.0.1:
    resolution: {integrity: sha512-quJQXlTSUGL2LH9SUXo8VwsY4soanhgo6LNSm84E1LBcE8s3O0wpdiRzyR9z/ZZJMlMWv37qOOb9pdJlMUEKFQ==}
    engines: {node: '>=8'}

  /ansi-styles@3.2.1:
    resolution: {integrity: sha512-VT0ZI6kZRdTh8YyJw3SMbYm/u+NqfsAxEpWO0Pf9sq8/e94WxxOpPKx9FR1FlyCtOVDNOQ+8ntlqFxiRc+r5qA==}
    engines: {node: '>=4'}
    dependencies:
      color-convert: 1.9.3
    dev: true

  /ansi-styles@4.3.0:
    resolution: {integrity: sha512-zbB9rCJAT1rbjiVDb2hqKFHNYLxgtk8NURxZ3IZwD3F6NtxbXZQCnnSi1Lkx+IDohdPlFp222wVALIheZJQSEg==}
    engines: {node: '>=8'}
    dependencies:
      color-convert: 2.0.1

  /any-promise@1.3.0:
    resolution: {integrity: sha512-7UvmKalWRt1wgjL1RrGxoSJW/0QZFIegpeGvZG9kjp8vrRu55XTHbwnqq2GpXm9uLbcuhxm3IqX9OB4MZR1b2A==}
    dev: true

  /anymatch@3.1.2:
    resolution: {integrity: sha512-P43ePfOAIupkguHUycrc4qJ9kz8ZiuOUijaETwX7THt0Y/GNK7v0aa8rY816xWjZ7rJdA5XdMcpVFTKMq+RvWg==}
    engines: {node: '>= 8'}
    dependencies:
      normalize-path: 3.0.0
      picomatch: 2.3.1
    dev: true

  /argparse@1.0.10:
    resolution: {integrity: sha512-o5Roy6tNG4SL/FOkCAN6RzjiakZS25RLYFrcMttJqbdd8BWrnA+fGz57iN5Pb06pvBGvl5gQ0B48dJlslXvoTg==}
    dependencies:
      sprintf-js: 1.0.3
    dev: true

  /array-union@2.1.0:
    resolution: {integrity: sha512-HGyxoOTYUyCM6stUe6EJgnd4EoewAI7zMdfqO+kGjnlZmBDz/cR5pf8r/cR4Wq60sL/p0IkcjUEEPwS3GFrIyw==}
    engines: {node: '>=8'}
    dev: true

  /array.prototype.flat@1.3.0:
    resolution: {integrity: sha512-12IUEkHsAhA4DY5s0FPgNXIdc8VRSqD9Zp78a5au9abH/SOBrsp082JOWFNTjkMozh8mqcdiKuaLGhPeYztxSw==}
    engines: {node: '>= 0.4'}
    dependencies:
      call-bind: 1.0.2
      define-properties: 1.1.4
      es-abstract: 1.20.4
      es-shim-unscopables: 1.0.0
    dev: true

  /arrify@1.0.1:
    resolution: {integrity: sha512-3CYzex9M9FGQjCGMGyi6/31c8GJbgb0qGyrx5HWxPd0aCwh4cB2YjMb2Xf9UuoogrMrlO9cTqnB5rI5GHZTcUA==}
    engines: {node: '>=0.10.0'}
    dev: true

  /assertion-error@1.1.0:
    resolution: {integrity: sha512-jgsaNduz+ndvGyFt3uSuWqvy4lCnIJiovtouQN5JZHOKCS2QuhEdbcQHFhVksz2N2U9hXJo8odG7ETyWlEeuDw==}
    dev: true

  /async-mutex@0.2.6:
    resolution: {integrity: sha512-Hs4R+4SPgamu6rSGW8C7cV9gaWUKEHykfzCCvIRuaVv636Ju10ZdeUbvb4TBEW0INuq2DHZqXbK4Nd3yG4RaRw==}
    dependencies:
      tslib: 2.5.0
    dev: false

  /asynckit@0.4.0:
    resolution: {integrity: sha512-Oei9OH4tRh0YqU3GxhX79dM/mwVgvbZJaSNaRk+bshkj0S5cfHcgYakreBjrHwatXKbz+IoIdYLxrKim2MjW0Q==}
    dev: true

  /atomic-sleep@1.0.0:
    resolution: {integrity: sha512-kNOjDqAh7px0XWNI+4QbzoiR/nTkHAWNud2uvnJquD1/x5a7EQZMJT0AczqK0Qn67oY/TTQ1LbUKajZpp3I9tQ==}
    engines: {node: '>=8.0.0'}
    dev: false

  /available-typed-arrays@1.0.5:
    resolution: {integrity: sha512-DMD0KiN46eipeziST1LPP/STfDU0sufISXmjSgvVsoU2tqxctQeASejWcfNtxYKqETM1UxQ8sp2OrSBWpHY6sw==}
    engines: {node: '>= 0.4'}

  /axios@0.21.4:
    resolution: {integrity: sha512-ut5vewkiu8jjGBdqpM44XxjuCjq9LAKeHVmoVfHVzy8eHgxxq8SbAVQNovDA8mVi05kP0Ea/n/UzcSHcTJQfNg==}
    dependencies:
      follow-redirects: 1.15.2
    transitivePeerDependencies:
      - debug
    dev: false

  /balanced-match@1.0.2:
    resolution: {integrity: sha512-3oSeUO0TMV67hN1AmbXsK4yaqU7tjiHlbxRDZOpH0KW9+CeX4bRAaX0Anxt0tx2MrpRpWwQaPwIlISEJhYU5Pw==}
    dev: true

  /base-x@3.0.9:
    resolution: {integrity: sha512-H7JU6iBHTal1gp56aKoaa//YUxEaAOUiydvrV/pILqIHXTtqxSkATOnDA2u+jZ/61sD+L/412+7kzXRtWukhpQ==}
    dependencies:
      safe-buffer: 5.2.1
    dev: false

  /base64-js@1.5.1:
    resolution: {integrity: sha512-AKpaYlHn8t4SVbOHCy+b5+KKgvR4vrsD8vbvrbiQJps7fKDTkjkDry6ji0rUJjC0kzbNePLwzxq8iypo41qeWA==}

  /bech32@1.1.4:
    resolution: {integrity: sha512-s0IrSOzLlbvX7yp4WBfPITzpAU8sqQcpsmwXDiKwrG4r491vwCO/XpejasRNl0piBMe/DvP4Tz0mIS/X1DPJBQ==}
    dev: false

  /better-path-resolve@1.0.0:
    resolution: {integrity: sha512-pbnl5XzGBdrFU/wT4jqmJVPn2B6UHPBOhzMQkY/SPUPB6QtUXtmBHBIwCbXJol93mOpGMnQyP/+BB19q04xj7g==}
    engines: {node: '>=4'}
    dependencies:
      is-windows: 1.0.2
    dev: true

  /bigint-buffer@1.1.5:
    resolution: {integrity: sha512-trfYco6AoZ+rKhKnxA0hgX0HAbVP/s808/EuDSe2JDzUnCp/xAsli35Orvk67UrTEcwuxZqYZDmfA2RXJgxVvA==}
    engines: {node: '>= 10.0.0'}
    requiresBuild: true
    dependencies:
      bindings: 1.5.0
    dev: false

  /binary-extensions@2.2.0:
    resolution: {integrity: sha512-jDctJ/IVQbZoJykoeHbhXpOlNBqGNcwXJKJog42E5HDPUwQTSdjCHdihjj0DlnheQ7blbT6dHOafNAiS8ooQKA==}
    engines: {node: '>=8'}
    dev: true

  /bind-decorator@1.0.11:
    resolution: {integrity: sha512-yzkH0uog6Vv/vQ9+rhSKxecnqGUZHYncg7qS7voz3Q76+TAi1SGiOKk2mlOvusQnFz9Dc4BC/NMkeXu11YgjJg==}
    dev: false

  /bindings@1.5.0:
    resolution: {integrity: sha512-p2q/t/mhvuOj/UeLlV6566GD/guowlr0hHxClI0W9m7MWYkL1F0hLo+0Aexs9HSPCtR1SXQ0TD3MMKrXZajbiQ==}
    dependencies:
      file-uri-to-path: 1.0.0
    dev: false

  /bl@4.1.0:
    resolution: {integrity: sha512-1W07cM9gS6DcLperZfFSj+bWLtaPGSOHWhPiGzXmvVJbRLdG82sH/Kn8EtW1VqWVA54AKf2h5k5BbnIbwF3h6w==}
    dependencies:
      buffer: 5.7.1
      inherits: 2.0.4
      readable-stream: 3.6.0
    dev: true

  /bn.js@4.12.0:
    resolution: {integrity: sha512-c98Bf3tPniI+scsdk237ku1Dc3ujXQTSgyiPUDEOe7tRkhrqridvh8klBv0HCEso1OLOYcHuCv/cS6DNxKH+ZA==}
    dev: false

  /bn.js@5.2.1:
    resolution: {integrity: sha512-eXRvHzWyYPBuB4NBy0cmYQjGitUrtqwbvlzP3G6VFnNRbsZQIxQ10PbKKHt8gZ/HW/D/747aDl+QkDqg3KQLMQ==}
    dev: false

  /borsh@0.7.0:
    resolution: {integrity: sha512-CLCsZGIBCFnPtkNnieW/a8wmreDmfUtjU2m9yHrzPXIlNbqVs0AQrSatSG6vdNYUqdc83tkQi2eHfF98ubzQLA==}
    dependencies:
      bn.js: 5.2.1
      bs58: 4.0.1
      text-encoding-utf-8: 1.0.2
    dev: false

  /brace-expansion@1.1.11:
    resolution: {integrity: sha512-iCuPHDFgrHX7H2vEI/5xpz07zSHB00TpugqhmYtVmMO6518mCuRMoOYFldEBl0g187ufozdaHgWKcYFb61qGiA==}
    dependencies:
      balanced-match: 1.0.2
      concat-map: 0.0.1
    dev: true

  /braces@3.0.2:
    resolution: {integrity: sha512-b8um+L1RzM3WDSzvhm6gIz1yfTbBt6YTlcEKAvsmqCZZFw46z626lVj9j1yEPW33H5H+lBQpZMP1k8l+78Ha0A==}
    engines: {node: '>=8'}
    dependencies:
      fill-range: 7.0.1
    dev: true

  /breakword@1.0.5:
    resolution: {integrity: sha512-ex5W9DoOQ/LUEU3PMdLs9ua/CYZl1678NUkKOdUSi8Aw5F1idieaiRURCBFJCwVcrD1J8Iy3vfWSloaMwO2qFg==}
    dependencies:
      wcwidth: 1.0.1
    dev: true

  /brorand@1.1.0:
    resolution: {integrity: sha512-cKV8tMCEpQs4hK/ik71d6LrPOnpkpGBR0wzxqr68g2m/LB2GxVYQroAjMJZRVM1Y4BCjCKc3vAamxSzOY2RP+w==}
    dev: false

  /bs58@4.0.1:
    resolution: {integrity: sha512-Ok3Wdf5vOIlBrgCvTq96gBkJw+JUEzdBgyaza5HLtPm7yTHkjRy8+JzNyHF7BHa0bNWOQIp3m5YF0nnFcOIKLw==}
    dependencies:
      base-x: 3.0.9
    dev: false

  /buffer@5.7.1:
    resolution: {integrity: sha512-EHcyIPBQ4BSGlvjB16k5KgAJ27CIsHY/2JBmCRReo48y9rQ3MaUzWX3KVlBa4U7MyX02HdVj0K7C3WaB3ju7FQ==}
    dependencies:
      base64-js: 1.5.1
      ieee754: 1.2.1
    dev: true

  /buffer@6.0.3:
    resolution: {integrity: sha512-FTiCpNxtwiZZHEZbcbTIcZjERVICn9yq/pDFkTl95/AxzD1naBctN7YO68riM/gLSDY7sdrMby8hofADYuuqOA==}
    dependencies:
      base64-js: 1.5.1
      ieee754: 1.2.1
    dev: false

  /bufferutil@4.0.7:
    resolution: {integrity: sha512-kukuqc39WOHtdxtw4UScxF/WVnMFVSQVKhtx3AjZJzhd0RGZZldcrfSEbVsWWe6KNH253574cq5F+wpv0G9pJw==}
    engines: {node: '>=6.14.2'}
    requiresBuild: true
    dependencies:
      node-gyp-build: 4.5.0

  /bundle-require@3.1.2(esbuild@0.15.18):
    resolution: {integrity: sha512-Of6l6JBAxiyQ5axFxUM6dYeP/W7X2Sozeo/4EYB9sJhL+dqL7TKjg+shwxp6jlu/6ZSERfsYtIpSJ1/x3XkAEA==}
    engines: {node: ^12.20.0 || ^14.13.1 || >=16.0.0}
    peerDependencies:
      esbuild: '>=0.13'
    dependencies:
      esbuild: 0.15.18
      load-tsconfig: 0.2.3
    dev: true

  /c8@7.12.0:
    resolution: {integrity: sha512-CtgQrHOkyxr5koX1wEUmN/5cfDa2ckbHRA4Gy5LAL0zaCFtVWJS5++n+w4/sr2GWGerBxgTjpKeDclk/Qk6W/A==}
    engines: {node: '>=10.12.0'}
    hasBin: true
    dependencies:
      '@bcoe/v8-coverage': 0.2.3
      '@istanbuljs/schema': 0.1.3
      find-up: 5.0.0
      foreground-child: 2.0.0
      istanbul-lib-coverage: 3.2.0
      istanbul-lib-report: 3.0.0
      istanbul-reports: 3.1.5
      rimraf: 3.0.2
      test-exclude: 6.0.0
      v8-to-istanbul: 9.0.1
      yargs: 16.2.0
      yargs-parser: 20.2.9
    dev: true

  /cac@6.7.14:
    resolution: {integrity: sha512-b6Ilus+c3RrdDk+JhLKUAQfzzgLEPy6wcXqS7f/xe1EETvsDP6GORG7SFuOs6cID5YkqchW/LXZbX5bc8j7ZcQ==}
    engines: {node: '>=8'}
    dev: true

  /call-bind@1.0.2:
    resolution: {integrity: sha512-7O+FbCihrB5WGbFYesctwmTKae6rOiIzmz1icreWJ+0aA7LJfuqhEso2T9ncpcFtzMQtzXf2QGGueWJGTYsqrA==}
    dependencies:
      function-bind: 1.1.1
      get-intrinsic: 1.1.3

  /camelcase-keys@6.2.2:
    resolution: {integrity: sha512-YrwaA0vEKazPBkn0ipTiMpSajYDSe+KjQfrjhcBMxJt/znbvlHd8Pw/Vamaz5EB4Wfhs3SUR3Z9mwRu/P3s3Yg==}
    engines: {node: '>=8'}
    dependencies:
      camelcase: 5.3.1
      map-obj: 4.3.0
      quick-lru: 4.0.1
    dev: true

  /camelcase@5.3.1:
    resolution: {integrity: sha512-L28STB170nwWS63UjtlEOE3dldQApaJXZkOI1uMFfzf3rRuPegHaHesyee+YxQ+W6SvRDQV6UrdOdRiR153wJg==}
    engines: {node: '>=6'}

  /chai@4.3.7:
    resolution: {integrity: sha512-HLnAzZ2iupm25PlN0xFreAlBA5zaBSv3og0DdeGA4Ar6h6rJ3A0rolRUKJhSF2V10GZKDgWF/VmAEsNWjCRB+A==}
    engines: {node: '>=4'}
    dependencies:
      assertion-error: 1.1.0
      check-error: 1.0.2
      deep-eql: 4.1.3
      get-func-name: 2.0.0
      loupe: 2.3.4
      pathval: 1.1.1
      type-detect: 4.0.8
    dev: true

  /chalk@2.4.2:
    resolution: {integrity: sha512-Mti+f9lpJNcwF4tWV8/OrTTtF1gZi+f8FqlyAdouralcFWFQWF2+NgCHShjkCb+IFBLq9buZwE1xckQU4peSuQ==}
    engines: {node: '>=4'}
    dependencies:
      ansi-styles: 3.2.1
      escape-string-regexp: 1.0.5
      supports-color: 5.5.0
    dev: true

  /chalk@4.1.1:
    resolution: {integrity: sha512-diHzdDKxcU+bAsUboHLPEDQiw0qEe0qd7SYUn3HgcFlWgbDcfLGswOHYeGrHKzG9z6UYf01d9VFMfZxPM1xZSg==}
    engines: {node: '>=10'}
    dependencies:
      ansi-styles: 4.3.0
      supports-color: 7.2.0
    dev: true

  /chalk@4.1.2:
    resolution: {integrity: sha512-oKnbhFyRIXpUuez8iBMmyEa4nbj4IOQyuhc/wy9kY7/WVPcwIO9VA668Pu8RkO7+0G76SLROeyw9CpQ061i4mA==}
    engines: {node: '>=10'}
    dependencies:
      ansi-styles: 4.3.0
      supports-color: 7.2.0
    dev: true

  /chardet@0.7.0:
    resolution: {integrity: sha512-mT8iDcrh03qDGRRmoA2hmBJnxpllMR+0/0qlzjqZES6NdiWDcZkCNAk4rPFZ9Q85r27unkiNNg8ZOiwZXBHwcA==}
    dev: true

  /check-error@1.0.2:
    resolution: {integrity: sha512-BrgHpW9NURQgzoNyjfq0Wu6VFO6D7IZEmJNdtgNqpzGG8RuNFHt2jQxWlAs4HMe119chBnv+34syEZtc6IhLtA==}
    dev: true

  /chokidar@3.5.3:
    resolution: {integrity: sha512-Dr3sfKRP6oTcjf2JmUmFJfeVMvXBdegxB0iVQ5eb2V10uFJUCAS8OByZdVAyVb8xXNz3GjjTgj9kLWsZTqE6kw==}
    engines: {node: '>= 8.10.0'}
    dependencies:
      anymatch: 3.1.2
      braces: 3.0.2
      glob-parent: 5.1.2
      is-binary-path: 2.1.0
      is-glob: 4.0.3
      normalize-path: 3.0.0
      readdirp: 3.6.0
    optionalDependencies:
      fsevents: 2.3.2
    dev: true

  /ci-info@3.5.0:
    resolution: {integrity: sha512-yH4RezKOGlOhxkmhbeNuC4eYZKAUsEaGtBuBzDDP1eFUKiccDWzBABxBfOx31IDwDIXMTxWuwAxUGModvkbuVw==}
    dev: true

  /cli-cursor@3.1.0:
    resolution: {integrity: sha512-I/zHAwsKf9FqGoXM4WWRACob9+SNukZTd94DWF57E4toouRulbCxcUh6RKUEOQlYTHJnzkPMySvPNaaSLNfLZw==}
    engines: {node: '>=8'}
    dependencies:
      restore-cursor: 3.1.0
    dev: true

  /cli-spinners@2.7.0:
    resolution: {integrity: sha512-qu3pN8Y3qHNgE2AFweciB1IfMnmZ/fsNTEE+NOFjmGB2F/7rLhnhzppvpCnN4FovtP26k8lHyy9ptEbNwWFLzw==}
    engines: {node: '>=6'}
    dev: true

  /cli-width@3.0.0:
    resolution: {integrity: sha512-FxqpkPPwu1HjuN93Omfm4h8uIanXofW0RxVEW3k5RKx+mJJYSthzNhp32Kzxxy3YAEZ/Dc/EWN1vZRY0+kOhbw==}
    engines: {node: '>= 10'}
    dev: true

  /cliui@6.0.0:
    resolution: {integrity: sha512-t6wbgtoCXvAzst7QgXxJYqPt0usEfbgQdftEPbLL/cvv6HPE5VgvqCuAIDR0NgU52ds6rFwqrgakNLrHEjCbrQ==}
    dependencies:
      string-width: 4.2.3
      strip-ansi: 6.0.1
      wrap-ansi: 6.2.0

  /cliui@7.0.4:
    resolution: {integrity: sha512-OcRE68cOsVMXp1Yvonl/fzkQOyjLSu/8bhPDfQt0e0/Eb283TKP20Fs2MqoPsr9SwA595rRCA+QMzYc9nBP+JQ==}
    dependencies:
      string-width: 4.2.3
      strip-ansi: 6.0.1
      wrap-ansi: 7.0.0
    dev: true

  /cliui@8.0.1:
    resolution: {integrity: sha512-BSeNnyus75C4//NQ9gQt1/csTXyo/8Sb+afLAkzAptFuMsod9HFokGNudZpi/oQV73hnVK+sR+5PVRMd+Dr7YQ==}
    engines: {node: '>=12'}
    dependencies:
      string-width: 4.2.3
      strip-ansi: 6.0.1
      wrap-ansi: 7.0.0
    dev: true

  /clone@1.0.4:
    resolution: {integrity: sha512-JQHZ2QMW6l3aH/j6xCqQThY/9OH4D/9ls34cgkUBiEeocRTU04tHfKPBsUK1PqZCUQM7GiA0IIXJSuXHI64Kbg==}
    engines: {node: '>=0.8'}
    dev: true

  /clsx@1.2.1:
    resolution: {integrity: sha512-EcR6r5a8bj6pu3ycsa/E/cKVGuTgZJZdsyUYHOksG/UHIiKfjxzRxYJpyVBwYaQeOvghal9fcc4PidlgzugAQg==}
    engines: {node: '>=6'}
    dev: false

  /color-convert@1.9.3:
    resolution: {integrity: sha512-QfAUtd+vFdAtFQcC8CCyYt1fYWxSqAiK2cSD6zDB8N3cpsEBAvRxp9zOGg6G/SHHJYAT88/az/IuDGALsNVbGg==}
    dependencies:
      color-name: 1.1.3
    dev: true

  /color-convert@2.0.1:
    resolution: {integrity: sha512-RRECPsj7iu/xb5oKYcsFHSppFNnsj/52OVTRKb4zP5onXwVF3zVmmToNcOfGC+CRDpfK/U584fMg38ZHCaElKQ==}
    engines: {node: '>=7.0.0'}
    dependencies:
      color-name: 1.1.4

  /color-name@1.1.3:
    resolution: {integrity: sha512-72fSenhMw2HZMTVHeCA9KCmpEIbzWiQsjN+BHcBbS9vr1mtt+vJjPdksIBNUmKAW8TFUDPJK5SUU3QhE9NEXDw==}
    dev: true

  /color-name@1.1.4:
    resolution: {integrity: sha512-dOy+3AuW3a2wNbZHIuMZpTcgjGuLU/uBL/ubcZF9OXbDo8ff4O8yVp5Bf0efS8uEoYo5q4Fx7dY9OgQGXgAsQA==}

  /combined-stream@1.0.8:
    resolution: {integrity: sha512-FQN4MRfuJeHf7cBbBMJFXhKSDq+2kAArBlmRBvcvFE5BB1HZKXtSFASDhdlz9zOYwxh8lDdnvmMOe/+5cdoEdg==}
    engines: {node: '>= 0.8'}
    dependencies:
      delayed-stream: 1.0.0
    dev: true

  /commander@2.20.3:
    resolution: {integrity: sha512-GpVkmM8vF2vQUkj2LvZmD35JxeJOLCwJ9cUkugyk2nuhbv3+mJvpLYYt+0+USMxE+oj+ey/lJEnhZw75x/OMcQ==}
    dev: false

  /commander@4.1.1:
    resolution: {integrity: sha512-NOKm8xhkzAjzFx8B2v5OAHT+u5pRQc2UCa2Vq9jYL/31o2wi9mxBA7LIFs3sV5VSC49z6pEhfbMULvShKj26WA==}
    engines: {node: '>= 6'}
    dev: true

  /concat-map@0.0.1:
    resolution: {integrity: sha1-2Klr13/Wjfd5OnMDajug1UBdR3s=}
    dev: true

  /convert-source-map@1.9.0:
    resolution: {integrity: sha512-ASFBup0Mz1uyiIjANan1jzLQami9z1PoYSZCiiYW2FczPbenXc45FZdBZLzOT+r6+iciuEModtmCti+hjaAk0A==}
    dev: true

  /cookie@0.4.2:
    resolution: {integrity: sha512-aSWTXFzaKWkvHO1Ny/s+ePFpvKsPnjc551iI41v3ny/ow6tBG5Vd+FuqGNhh1LxOmVzOlGUriIlOaokOvhaStA==}
    engines: {node: '>= 0.6'}
    dev: true

  /cookiejar@2.1.4:
    resolution: {integrity: sha512-LDx6oHrK+PhzLKJU9j5S7/Y3jM/mUHvD/DeI1WQmJn652iPC5Y4TBzC9l+5OMOXlyTTA+SmVUPm0HQUwpD5Jqw==}
    dev: false

  /copy-to-clipboard@3.3.3:
    resolution: {integrity: sha512-2KV8NhB5JqC3ky0r9PMCAZKbUHSwtEo4CwCs0KXgruG43gX5PMqDEBbVU4OUzw2MuAWUfsuFmWvEKG5QRfSnJA==}
    dependencies:
      toggle-selection: 1.0.6
    dev: false

  /cross-fetch@3.1.5:
    resolution: {integrity: sha512-lvb1SBsI0Z7GDwmuid+mU3kWVBwTVUbe7S0H52yaaAdQOXq2YktTCZdlAcNKFzE6QtRz0snpw9bNiPeOIkkQvw==}
    dependencies:
      node-fetch: 2.6.7
    transitivePeerDependencies:
      - encoding
    dev: false

  /cross-spawn@5.1.0:
    resolution: {integrity: sha512-pTgQJ5KC0d2hcY8eyL1IzlBPYjTkyH72XRZPnLyKus2mBfNjQs3klqbJU2VILqZryAZUt9JOb3h/mWMy23/f5A==}
    dependencies:
      lru-cache: 4.1.5
      shebang-command: 1.2.0
      which: 1.3.1
    dev: true

  /cross-spawn@7.0.3:
    resolution: {integrity: sha512-iRDPJKUPVEND7dHPO8rkbOnPpyDygcDFtWjpeWNCgy8WP2rXcxXL8TskReQl6OrB2G7+UJrags1q15Fudc7G6w==}
    engines: {node: '>= 8'}
    dependencies:
      path-key: 3.1.1
      shebang-command: 2.0.0
      which: 2.0.2
    dev: true

  /cssom@0.3.8:
    resolution: {integrity: sha512-b0tGHbfegbhPJpxpiBPU2sCkigAqtM9O121le6bbOlgyV+NyGyCmVfJ6QW9eRjz8CpNfWEOYBIMIGRYkLwsIYg==}
    dev: true

  /cssom@0.5.0:
    resolution: {integrity: sha512-iKuQcq+NdHqlAcwUY0o/HL69XQrUaQdMjmStJ8JFmUaiiQErlhrmuigkg/CU4E2J0IyUKUrMAgl36TvN67MqTw==}
    dev: true

  /cssstyle@2.3.0:
    resolution: {integrity: sha512-AZL67abkUzIuvcHqk7c09cezpGNcxUxU4Ioi/05xHk4DQeTkWmGYftIE6ctU6AEt+Gn4n1lDStOtj7FKycP71A==}
    engines: {node: '>=8'}
    dependencies:
      cssom: 0.3.8
    dev: true

  /csv-generate@3.4.3:
    resolution: {integrity: sha512-w/T+rqR0vwvHqWs/1ZyMDWtHHSJaN06klRqJXBEpDJaM/+dZkso0OKh1VcuuYvK3XM53KysVNq8Ko/epCK8wOw==}
    dev: true

  /csv-parse@4.16.3:
    resolution: {integrity: sha512-cO1I/zmz4w2dcKHVvpCr7JVRu8/FymG5OEpmvsZYlccYolPBLoVGKUHgNoc4ZGkFeFlWGEDmMyBM+TTqRdW/wg==}
    dev: true

  /csv-stringify@5.6.5:
    resolution: {integrity: sha512-PjiQ659aQ+fUTQqSrd1XEDnOr52jh30RBurfzkscaE2tPaFsDH5wOAHJiw8XAHphRknCwMUE9KRayc4K/NbO8A==}
    dev: true

  /csv@5.5.3:
    resolution: {integrity: sha512-QTaY0XjjhTQOdguARF0lGKm5/mEq9PD9/VhZZegHDIBq2tQwgNpHc3dneD4mGo2iJs+fTKv5Bp0fZ+BRuY3Z0g==}
    engines: {node: '>= 0.1.90'}
    dependencies:
      csv-generate: 3.4.3
      csv-parse: 4.16.3
      csv-stringify: 5.6.5
      stream-transform: 2.1.3
    dev: true

  /data-urls@3.0.2:
    resolution: {integrity: sha512-Jy/tj3ldjZJo63sVAvg6LHt2mHvl4V6AgRAmNDtLdm7faqtsx+aJG42rsyCo9JCoRVKwPFzKlIPx3DIibwSIaQ==}
    engines: {node: '>=12'}
    dependencies:
      abab: 2.0.6
      whatwg-mimetype: 3.0.0
      whatwg-url: 11.0.0
    dev: true

  /dataloader@1.4.0:
    resolution: {integrity: sha512-68s5jYdlvasItOJnCuI2Q9s4q98g0pCyL3HrcKJu8KNugUl8ahgmZYg38ysLTgQjjXX3H8CJLkAvWrclWfcalw==}
    dev: true

  /debug@4.3.4:
    resolution: {integrity: sha512-PRWFHuSU3eDtQJPvnNY7Jcket1j0t5OuOsFzPPzsekD52Zl8qUfFIPEiswXqIvHWGVHOgX+7G/vCNNhehwxfkQ==}
    engines: {node: '>=6.0'}
    peerDependencies:
      supports-color: '*'
    peerDependenciesMeta:
      supports-color:
        optional: true
    dependencies:
      ms: 2.1.2

  /decamelize-keys@1.1.1:
    resolution: {integrity: sha512-WiPxgEirIV0/eIOMcnFBA3/IJZAZqKnwAwWyvvdi4lsr1WCN22nhdf/3db3DoZcUjTV2SqfzIwNyp6y2xs3nmg==}
    engines: {node: '>=0.10.0'}
    dependencies:
      decamelize: 1.2.0
      map-obj: 1.0.1
    dev: true

  /decamelize@1.2.0:
    resolution: {integrity: sha512-z2S+W9X73hAUUki+N+9Za2lBlun89zigOyGrsax+KUQ6wKW4ZoWpEYBkGhQjwAjjDCkWxhY0VKEhk8wzY7F5cA==}
    engines: {node: '>=0.10.0'}

  /decimal.js@10.4.3:
    resolution: {integrity: sha512-VBBaLc1MgL5XpzgIP7ny5Z6Nx3UrRkIViUkPUdtl9aya5amy3De1gsUUSB1g3+3sExYNjCAsAznmukyxCb1GRA==}
    dev: true

  /decode-uri-component@0.2.2:
    resolution: {integrity: sha512-FqUYQ+8o158GyGTrMFJms9qh3CqTKvAqgqsTnkLI8sKu0028orqBhxNMFkFen0zGyg6epACD32pjVk58ngIErQ==}
    engines: {node: '>=0.10'}
    dev: false

  /dedent@0.7.0:
    resolution: {integrity: sha512-Q6fKUPqnAHAyhiUgFU7BUzLiv0kd8saH9al7tnu5Q/okj6dnupxyTgFIBjVzJATdfIAm9NAsvXNzjaKa+bxVyA==}
    dev: true

  /deep-eql@4.1.3:
    resolution: {integrity: sha512-WaEtAOpRA1MQ0eohqZjpGD8zdI0Ovsm8mmFhaDN8dvDZzyoUMcYDnf5Y6iu7HTXxf8JDS23qWa4a+hKCDyOPzw==}
    engines: {node: '>=6'}
    dependencies:
      type-detect: 4.0.8
    dev: true

  /deep-is@0.1.4:
    resolution: {integrity: sha512-oIPzksmTg4/MriiaYGO+okXDT7ztn/w3Eptv/+gSIdMdKsJo0u4CfYNFJPy+4SKMuCqGw2wxnA+URMg3t8a/bQ==}
    dev: true

  /defaults@1.0.4:
    resolution: {integrity: sha512-eFuaLoy/Rxalv2kr+lqMlUnrDWV+3j4pljOIJgLIhI058IQfWJ7vXhyEIHu+HtC738klGALYxOKDO0bQP3tg8A==}
    dependencies:
      clone: 1.0.4
    dev: true

  /define-properties@1.1.4:
    resolution: {integrity: sha512-uckOqKcfaVvtBdsVkdPv3XjveQJsNQqmhXgRi8uhvWWuPYZCNlzT8qAyblUgNoXdHdjMTzAqeGjAoli8f+bzPA==}
    engines: {node: '>= 0.4'}
    dependencies:
      has-property-descriptors: 1.0.0
      object-keys: 1.1.1
    dev: true

  /delay@5.0.0:
    resolution: {integrity: sha512-ReEBKkIfe4ya47wlPYf/gu5ib6yUG0/Aez0JQZQz94kiWtRQvZIQbTiehsnwHvLSWJnQdhVeqYue7Id1dKr0qw==}
    engines: {node: '>=10'}
    dev: false

  /delayed-stream@1.0.0:
    resolution: {integrity: sha512-ZySD7Nf91aLB0RxL4KGrKHBXl7Eds1DAmEdcoVawXnLD7SDhpNgtuII2aAkg7a7QS41jxPSZ17p4VdGnMHk3MQ==}
    engines: {node: '>=0.4.0'}
    dev: true

  /depd@2.0.0:
    resolution: {integrity: sha512-g7nH6P6dyDioJogAAGprGpCtVImJhpPk/roCzdb3fIh61/s/nPsfR6onyMwkCAR/OlC3yBC0lESvUoQEAssIrw==}
    engines: {node: '>= 0.8'}
    dev: false

  /detect-browser@5.3.0:
    resolution: {integrity: sha512-53rsFbGdwMwlF7qvCt0ypLM5V5/Mbl0szB7GPN8y9NCcbknYOeVVXdrXEq+90IwAfrrzt6Hd+u2E2ntakICU8w==}
    dev: false

  /detect-indent@6.1.0:
    resolution: {integrity: sha512-reYkTUJAZb9gUuZ2RvVCNhVHdg62RHnJ7WJl8ftMi4diZ6NWlciOzQN88pUhSELEwflJht4oQDv0F0BMlwaYtA==}
    engines: {node: '>=8'}
    dev: true

  /dijkstrajs@1.0.2:
    resolution: {integrity: sha512-QV6PMaHTCNmKSeP6QoXhVTw9snc9VD8MulTT0Bd99Pacp4SS1cjcrYPgBPmibqKVtMJJfqC6XvOXgPMEEPH/fg==}
    dev: false

  /dir-glob@3.0.1:
    resolution: {integrity: sha512-WkrWp9GR4KXfKGYzOLmTuGVi1UWFfws377n9cc55/tb6DuqyF6pcQ5AbiHEshaDpY9v6oaSr2XCDidGmMwdzIA==}
    engines: {node: '>=8'}
    dependencies:
      path-type: 4.0.0
    dev: true

  /domexception@4.0.0:
    resolution: {integrity: sha512-A2is4PLG+eeSfoTMA95/s4pvAoSo2mKtiM5jlHkAVewmiO8ISFTFKZjH7UAM1Atli/OT/7JHOrJRJiMKUZKYBw==}
    engines: {node: '>=12'}
    dependencies:
      webidl-conversions: 7.0.0
    dev: true

  /dotenv@8.6.0:
    resolution: {integrity: sha512-IrPdXQsk2BbzvCBGBOTmmSH5SodmqZNt4ERAZDmW4CT+tL8VtvinqywuANaFu4bOMWki16nqf0e4oC0QIaDr/g==}
    engines: {node: '>=10'}
    dev: true

  /duplexify@4.1.2:
    resolution: {integrity: sha512-fz3OjcNCHmRP12MJoZMPglx8m4rrFP8rovnk4vT8Fs+aonZoCwGg10dSsQsfP/E62eZcPTMSMP6686fu9Qlqtw==}
    dependencies:
      end-of-stream: 1.4.4
      inherits: 2.0.4
      readable-stream: 3.6.0
      stream-shift: 1.0.1
    dev: false

  /eip1193-provider@1.0.1:
    resolution: {integrity: sha512-kSuqwQ26d7CzuS/t3yRXo2Su2cVH0QfvyKbr2H7Be7O5YDyIq4hQGCNTo5wRdP07bt+E2R/8nPCzey4ojBHf7g==}
    dependencies:
      '@json-rpc-tools/provider': 1.7.6
    transitivePeerDependencies:
      - bufferutil
      - debug
      - utf-8-validate
    dev: false

  /elliptic@6.5.4:
    resolution: {integrity: sha512-iLhC6ULemrljPZb+QutR5TQGB+pdW6KGD5RSegS+8sorOZT+rdQFbsQFJgvN3eRqNALqJer4oQ16YvJHlU8hzQ==}
    dependencies:
      bn.js: 4.12.0
      brorand: 1.1.0
      hash.js: 1.1.7
      hmac-drbg: 1.0.1
      inherits: 2.0.4
      minimalistic-assert: 1.0.1
      minimalistic-crypto-utils: 1.0.1
    dev: false

  /emoji-regex@8.0.0:
    resolution: {integrity: sha512-MSjYzcWNOA0ewAHpz0MxpYFvwg6yjy1NG3xteoqz644VCo/RPgnr1/GGt+ic3iJTzQ8Eu3TdM14SawnVUmGE6A==}

  /encode-utf8@1.0.3:
    resolution: {integrity: sha512-ucAnuBEhUK4boH2HjVYG5Q2mQyPorvv0u/ocS+zhdw0S8AlHYY+GOFhP1Gio5z4icpP2ivFSvhtFjQi8+T9ppw==}
    dev: false

  /end-of-stream@1.4.4:
    resolution: {integrity: sha512-+uw1inIHVPQoaVuHzRyXd21icM+cnt4CzD5rW+NC1wjOUSTOs+Te7FOv7AhN7vS9x/oIyhLP5PR1H+phQAHu5Q==}
    dependencies:
      once: 1.4.0
    dev: false

  /enquirer@2.3.6:
    resolution: {integrity: sha512-yjNnPr315/FjS4zIsUxYguYUPP2e1NK4d7E7ZOLiyYCcbFBiTMyID+2wvm2w6+pZ/odMA7cRkjhsPbltwBOrLg==}
    engines: {node: '>=8.6'}
    dependencies:
      ansi-colors: 4.1.3
    dev: true

  /entities@4.4.0:
    resolution: {integrity: sha512-oYp7156SP8LkeGD0GF85ad1X9Ai79WtRsZ2gxJqtBuzH+98YUV6jkHEKlZkMbcrjJjIVJNIDP/3WL9wQkoPbWA==}
    engines: {node: '>=0.12'}
    dev: true

  /error-ex@1.3.2:
    resolution: {integrity: sha512-7dFHNmqeFSEt2ZBsCriorKnn3Z2pj+fd9kmI6QoWw4//DL+icEBfc0U7qJCisqrTsKTjw4fNFy2pW9OqStD84g==}
    dependencies:
      is-arrayish: 0.2.1
    dev: true

  /es-abstract@1.20.4:
    resolution: {integrity: sha512-0UtvRN79eMe2L+UNEF1BwRe364sj/DXhQ/k5FmivgoSdpM90b8Jc0mDzKMGo7QS0BVbOP/bTwBKNnDc9rNzaPA==}
    engines: {node: '>= 0.4'}
    dependencies:
      call-bind: 1.0.2
      es-to-primitive: 1.2.1
      function-bind: 1.1.1
      function.prototype.name: 1.1.5
      get-intrinsic: 1.1.3
      get-symbol-description: 1.0.0
      has: 1.0.3
      has-property-descriptors: 1.0.0
      has-symbols: 1.0.3
      internal-slot: 1.0.3
      is-callable: 1.2.7
      is-negative-zero: 2.0.2
      is-regex: 1.1.4
      is-shared-array-buffer: 1.0.2
      is-string: 1.0.7
      is-weakref: 1.0.2
      object-inspect: 1.12.2
      object-keys: 1.1.1
      object.assign: 4.1.4
      regexp.prototype.flags: 1.4.3
      safe-regex-test: 1.0.0
      string.prototype.trimend: 1.0.5
      string.prototype.trimstart: 1.0.5
      unbox-primitive: 1.0.2
    dev: true

  /es-shim-unscopables@1.0.0:
    resolution: {integrity: sha512-Jm6GPcCdC30eMLbZ2x8z2WuRwAws3zTBBKuusffYVUrNj/GVSUAZ+xKMaUpfNDR5IbyNA5LJbaecoUVbmUcB1w==}
    dependencies:
      has: 1.0.3
    dev: true

  /es-to-primitive@1.2.1:
    resolution: {integrity: sha512-QCOllgZJtaUo9miYBcLChTUaHNjJF3PYs1VidD7AwiEj1kYxKeQTctLAezAOH5ZKRH0g2IgPn6KwB4IT8iRpvA==}
    engines: {node: '>= 0.4'}
    dependencies:
      is-callable: 1.2.7
      is-date-object: 1.0.5
      is-symbol: 1.0.4
    dev: true

  /es6-promise@4.2.8:
    resolution: {integrity: sha512-HJDGx5daxeIvxdBxvG2cb9g4tEvwIk3i8+nhX0yGrYmZUzbkdg8QbDevheDB8gd0//uPj4c1EQua8Q+MViT0/w==}
    dev: false

  /es6-promisify@5.0.0:
    resolution: {integrity: sha512-C+d6UdsYDk0lMebHNR4S2NybQMMngAOnOwYBQjTOiv0MkoJMP0Myw2mgpDLBcpfCmRLxyFqYhS/CfOENq4SJhQ==}
    dependencies:
      es6-promise: 4.2.8
    dev: false

  /esbuild-android-64@0.15.18:
    resolution: {integrity: sha512-wnpt3OXRhcjfIDSZu9bnzT4/TNTDsOUvip0foZOUBG7QbSt//w3QV4FInVJxNhKc/ErhUxc5z4QjHtMi7/TbgA==}
    engines: {node: '>=12'}
    cpu: [x64]
    os: [android]
    requiresBuild: true
    dev: true
    optional: true

  /esbuild-android-arm64@0.15.18:
    resolution: {integrity: sha512-G4xu89B8FCzav9XU8EjsXacCKSG2FT7wW9J6hOc18soEHJdtWu03L3TQDGf0geNxfLTtxENKBzMSq9LlbjS8OQ==}
    engines: {node: '>=12'}
    cpu: [arm64]
    os: [android]
    requiresBuild: true
    dev: true
    optional: true

  /esbuild-darwin-64@0.15.18:
    resolution: {integrity: sha512-2WAvs95uPnVJPuYKP0Eqx+Dl/jaYseZEUUT1sjg97TJa4oBtbAKnPnl3b5M9l51/nbx7+QAEtuummJZW0sBEmg==}
    engines: {node: '>=12'}
    cpu: [x64]
    os: [darwin]
    requiresBuild: true
    dev: true
    optional: true

  /esbuild-darwin-arm64@0.15.18:
    resolution: {integrity: sha512-tKPSxcTJ5OmNb1btVikATJ8NftlyNlc8BVNtyT/UAr62JFOhwHlnoPrhYWz09akBLHI9nElFVfWSTSRsrZiDUA==}
    engines: {node: '>=12'}
    cpu: [arm64]
    os: [darwin]
    requiresBuild: true
    dev: true
    optional: true

  /esbuild-freebsd-64@0.15.18:
    resolution: {integrity: sha512-TT3uBUxkteAjR1QbsmvSsjpKjOX6UkCstr8nMr+q7zi3NuZ1oIpa8U41Y8I8dJH2fJgdC3Dj3CXO5biLQpfdZA==}
    engines: {node: '>=12'}
    cpu: [x64]
    os: [freebsd]
    requiresBuild: true
    dev: true
    optional: true

  /esbuild-freebsd-arm64@0.15.18:
    resolution: {integrity: sha512-R/oVr+X3Tkh+S0+tL41wRMbdWtpWB8hEAMsOXDumSSa6qJR89U0S/PpLXrGF7Wk/JykfpWNokERUpCeHDl47wA==}
    engines: {node: '>=12'}
    cpu: [arm64]
    os: [freebsd]
    requiresBuild: true
    dev: true
    optional: true

  /esbuild-linux-32@0.15.18:
    resolution: {integrity: sha512-lphF3HiCSYtaa9p1DtXndiQEeQDKPl9eN/XNoBf2amEghugNuqXNZA/ZovthNE2aa4EN43WroO0B85xVSjYkbg==}
    engines: {node: '>=12'}
    cpu: [ia32]
    os: [linux]
    requiresBuild: true
    dev: true
    optional: true

  /esbuild-linux-64@0.15.18:
    resolution: {integrity: sha512-hNSeP97IviD7oxLKFuii5sDPJ+QHeiFTFLoLm7NZQligur8poNOWGIgpQ7Qf8Balb69hptMZzyOBIPtY09GZYw==}
    engines: {node: '>=12'}
    cpu: [x64]
    os: [linux]
    requiresBuild: true
    dev: true
    optional: true

  /esbuild-linux-arm64@0.15.18:
    resolution: {integrity: sha512-54qr8kg/6ilcxd+0V3h9rjT4qmjc0CccMVWrjOEM/pEcUzt8X62HfBSeZfT2ECpM7104mk4yfQXkosY8Quptug==}
    engines: {node: '>=12'}
    cpu: [arm64]
    os: [linux]
    requiresBuild: true
    dev: true
    optional: true

  /esbuild-linux-arm@0.15.18:
    resolution: {integrity: sha512-UH779gstRblS4aoS2qpMl3wjg7U0j+ygu3GjIeTonCcN79ZvpPee12Qun3vcdxX+37O5LFxz39XeW2I9bybMVA==}
    engines: {node: '>=12'}
    cpu: [arm]
    os: [linux]
    requiresBuild: true
    dev: true
    optional: true

  /esbuild-linux-mips64le@0.15.18:
    resolution: {integrity: sha512-Mk6Ppwzzz3YbMl/ZZL2P0q1tnYqh/trYZ1VfNP47C31yT0K8t9s7Z077QrDA/guU60tGNp2GOwCQnp+DYv7bxQ==}
    engines: {node: '>=12'}
    cpu: [mips64el]
    os: [linux]
    requiresBuild: true
    dev: true
    optional: true

  /esbuild-linux-ppc64le@0.15.18:
    resolution: {integrity: sha512-b0XkN4pL9WUulPTa/VKHx2wLCgvIAbgwABGnKMY19WhKZPT+8BxhZdqz6EgkqCLld7X5qiCY2F/bfpUUlnFZ9w==}
    engines: {node: '>=12'}
    cpu: [ppc64]
    os: [linux]
    requiresBuild: true
    dev: true
    optional: true

  /esbuild-linux-riscv64@0.15.18:
    resolution: {integrity: sha512-ba2COaoF5wL6VLZWn04k+ACZjZ6NYniMSQStodFKH/Pu6RxzQqzsmjR1t9QC89VYJxBeyVPTaHuBMCejl3O/xg==}
    engines: {node: '>=12'}
    cpu: [riscv64]
    os: [linux]
    requiresBuild: true
    dev: true
    optional: true

  /esbuild-linux-s390x@0.15.18:
    resolution: {integrity: sha512-VbpGuXEl5FCs1wDVp93O8UIzl3ZrglgnSQ+Hu79g7hZu6te6/YHgVJxCM2SqfIila0J3k0csfnf8VD2W7u2kzQ==}
    engines: {node: '>=12'}
    cpu: [s390x]
    os: [linux]
    requiresBuild: true
    dev: true
    optional: true

  /esbuild-netbsd-64@0.15.18:
    resolution: {integrity: sha512-98ukeCdvdX7wr1vUYQzKo4kQ0N2p27H7I11maINv73fVEXt2kyh4K4m9f35U1K43Xc2QGXlzAw0K9yoU7JUjOg==}
    engines: {node: '>=12'}
    cpu: [x64]
    os: [netbsd]
    requiresBuild: true
    dev: true
    optional: true

  /esbuild-openbsd-64@0.15.18:
    resolution: {integrity: sha512-yK5NCcH31Uae076AyQAXeJzt/vxIo9+omZRKj1pauhk3ITuADzuOx5N2fdHrAKPxN+zH3w96uFKlY7yIn490xQ==}
    engines: {node: '>=12'}
    cpu: [x64]
    os: [openbsd]
    requiresBuild: true
    dev: true
    optional: true

  /esbuild-register@3.4.2(esbuild@0.15.18):
    resolution: {integrity: sha512-kG/XyTDyz6+YDuyfB9ZoSIOOmgyFCH+xPRtsCa8W85HLRV5Csp+o3jWVbOSHgSLfyLc5DmP+KFDNwty4mEjC+Q==}
    peerDependencies:
      esbuild: '>=0.12 <1'
    dependencies:
      debug: 4.3.4
      esbuild: 0.15.18
    transitivePeerDependencies:
      - supports-color
    dev: true

  /esbuild-sunos-64@0.15.18:
    resolution: {integrity: sha512-On22LLFlBeLNj/YF3FT+cXcyKPEI263nflYlAhz5crxtp3yRG1Ugfr7ITyxmCmjm4vbN/dGrb/B7w7U8yJR9yw==}
    engines: {node: '>=12'}
    cpu: [x64]
    os: [sunos]
    requiresBuild: true
    dev: true
    optional: true

  /esbuild-windows-32@0.15.18:
    resolution: {integrity: sha512-o+eyLu2MjVny/nt+E0uPnBxYuJHBvho8vWsC2lV61A7wwTWC3jkN2w36jtA+yv1UgYkHRihPuQsL23hsCYGcOQ==}
    engines: {node: '>=12'}
    cpu: [ia32]
    os: [win32]
    requiresBuild: true
    dev: true
    optional: true

  /esbuild-windows-64@0.15.18:
    resolution: {integrity: sha512-qinug1iTTaIIrCorAUjR0fcBk24fjzEedFYhhispP8Oc7SFvs+XeW3YpAKiKp8dRpizl4YYAhxMjlftAMJiaUw==}
    engines: {node: '>=12'}
    cpu: [x64]
    os: [win32]
    requiresBuild: true
    dev: true
    optional: true

  /esbuild-windows-arm64@0.15.18:
    resolution: {integrity: sha512-q9bsYzegpZcLziq0zgUi5KqGVtfhjxGbnksaBFYmWLxeV/S1fK4OLdq2DFYnXcLMjlZw2L0jLsk1eGoB522WXQ==}
    engines: {node: '>=12'}
    cpu: [arm64]
    os: [win32]
    requiresBuild: true
    dev: true
    optional: true

  /esbuild@0.15.18:
    resolution: {integrity: sha512-x/R72SmW3sSFRm5zrrIjAhCeQSAWoni3CmHEqfQrZIQTM3lVCdehdwuIqaOtfC2slvpdlLa62GYoN8SxT23m6Q==}
    engines: {node: '>=12'}
    hasBin: true
    requiresBuild: true
    optionalDependencies:
      '@esbuild/android-arm': 0.15.18
      '@esbuild/linux-loong64': 0.15.18
      esbuild-android-64: 0.15.18
      esbuild-android-arm64: 0.15.18
      esbuild-darwin-64: 0.15.18
      esbuild-darwin-arm64: 0.15.18
      esbuild-freebsd-64: 0.15.18
      esbuild-freebsd-arm64: 0.15.18
      esbuild-linux-32: 0.15.18
      esbuild-linux-64: 0.15.18
      esbuild-linux-arm: 0.15.18
      esbuild-linux-arm64: 0.15.18
      esbuild-linux-mips64le: 0.15.18
      esbuild-linux-ppc64le: 0.15.18
      esbuild-linux-riscv64: 0.15.18
      esbuild-linux-s390x: 0.15.18
      esbuild-netbsd-64: 0.15.18
      esbuild-openbsd-64: 0.15.18
      esbuild-sunos-64: 0.15.18
      esbuild-windows-32: 0.15.18
      esbuild-windows-64: 0.15.18
      esbuild-windows-arm64: 0.15.18
    dev: true

  /escalade@3.1.1:
    resolution: {integrity: sha512-k0er2gUkLf8O0zKJiAhmkTnJlTvINGv7ygDNPbeIsX/TJjGJZHuh9B2UxbsaEkmlEo9MfhrSzmhIlhRlI2GXnw==}
    engines: {node: '>=6'}
    dev: true

  /escape-string-regexp@1.0.5:
    resolution: {integrity: sha512-vbRorB5FUQWvla16U8R/qgaFIya2qGzwDrNmCZuYKrbdSUMG6I1ZCGQRefkRVhuOkIGVne7BQ35DSfo1qvJqFg==}
    engines: {node: '>=0.8.0'}
    dev: true

  /escodegen@2.0.0:
    resolution: {integrity: sha512-mmHKys/C8BFUGI+MAWNcSYoORYLMdPzjrknd2Vc+bUsjN5bXcr8EhrNB+UTqfL1y3I9c4fw2ihgtMPQLBRiQxw==}
    engines: {node: '>=6.0'}
    hasBin: true
    dependencies:
      esprima: 4.0.1
      estraverse: 5.3.0
      esutils: 2.0.3
      optionator: 0.8.3
    optionalDependencies:
      source-map: 0.6.1
    dev: true

  /esprima@4.0.1:
    resolution: {integrity: sha512-eGuFFw7Upda+g4p+QHvnW0RyTX/SVeJBDM/gCtMARO0cLuT2HcEKnTPvhjV6aGeqrCB/sbNop0Kszm0jsaWU4A==}
    engines: {node: '>=4'}
    hasBin: true
    dev: true

  /estraverse@5.3.0:
    resolution: {integrity: sha512-MMdARuVEQziNTeJD8DgMqmhwR11BRQ/cBP+pLtYdSTnf3MIO8fFeiINEbX36ZdNlfU/7A9f3gUw49B3oQsvwBA==}
    engines: {node: '>=4.0'}
    dev: true

  /esutils@2.0.3:
    resolution: {integrity: sha512-kVscqXk4OCp68SZ0dkgEKVi6/8ij300KBWTJq32P/dYeWTSwK41WyTxalN1eRmA5Z9UU/LX9D7FWSmV9SAYx6g==}
    engines: {node: '>=0.10.0'}
    dev: true

  /eth-block-tracker@6.1.0:
    resolution: {integrity: sha512-K9SY8+/xMBi4M5HHTDdxnpEqEEGjbNpzHFqvxyjMZej8InV/B+CkFRKM6W+uvrFJ7m8Zd1E0qUkseU3vdIDFYQ==}
    engines: {node: '>=14.0.0'}
    dependencies:
      '@metamask/safe-event-emitter': 2.0.0
      '@metamask/utils': 3.6.0
      json-rpc-random-id: 1.0.1
      pify: 3.0.0
    transitivePeerDependencies:
      - supports-color
    dev: false

  /eth-json-rpc-filters@5.1.0:
    resolution: {integrity: sha512-fos+9xmoa1A2Ytsc9eYof17r81BjdJOUcGcgZn4K/tKdCCTb+a8ytEtwlu1op5qsXFDlgGmstTELFrDEc89qEQ==}
    engines: {node: '>=14.0.0'}
    dependencies:
      '@metamask/safe-event-emitter': 2.0.0
      async-mutex: 0.2.6
      eth-query: 2.1.2
      json-rpc-engine: 6.1.0
      pify: 5.0.0
    dev: false

  /eth-provider@0.13.6:
    resolution: {integrity: sha512-/i0qSQby/rt3CCZrNVlgBdCUYQBwULStFRlBt7+ULNVpwbsYWl9VWXFaQxsbJLOo0x7swRS3OknIdlxlunsGJw==}
    dependencies:
      ethereum-provider: 0.7.7
      events: 3.3.0
      oboe: 2.1.5
      uuid: 9.0.0
      ws: 8.9.0
      xhr2-cookies: 1.1.0
    transitivePeerDependencies:
      - bufferutil
      - utf-8-validate
    dev: false

  /eth-query@2.1.2:
    resolution: {integrity: sha512-srES0ZcvwkR/wd5OQBRA1bIJMww1skfGS0s8wlwK3/oNP4+wnds60krvu5R1QbpRQjMmpG5OMIWro5s7gvDPsA==}
    dependencies:
      json-rpc-random-id: 1.0.1
      xtend: 4.0.2
    dev: false

  /eth-rpc-errors@4.0.2:
    resolution: {integrity: sha512-n+Re6Gu8XGyfFy1it0AwbD1x0MUzspQs0D5UiPs1fFPCr6WAwZM+vbIhXheBFrpgosqN9bs5PqlB4Q61U/QytQ==}
    dependencies:
      fast-safe-stringify: 2.1.1
    dev: false

  /ethereum-provider@0.7.7:
    resolution: {integrity: sha512-ulbjKgu1p2IqtZqNTNfzXysvFJrMR3oTmWEEX3DnoEae7WLd4MkY4u82kvXhxA2C171rK8IVlcodENX7TXvHTA==}
    dependencies:
      events: 3.3.0
    dev: false

  /ethers@5.7.2:
    resolution: {integrity: sha512-wswUsmWo1aOK8rR7DIKiWSw9DbLWe6x98Jrn8wcTflTVvaXhAMaB5zGAXy0GYQEQp9iO1iSHWVyARQm11zUtyg==}
    dependencies:
      '@ethersproject/abi': 5.7.0
      '@ethersproject/abstract-provider': 5.7.0
      '@ethersproject/abstract-signer': 5.7.0
      '@ethersproject/address': 5.7.0
      '@ethersproject/base64': 5.7.0
      '@ethersproject/basex': 5.7.0
      '@ethersproject/bignumber': 5.7.0
      '@ethersproject/bytes': 5.7.0
      '@ethersproject/constants': 5.7.0
      '@ethersproject/contracts': 5.7.0
      '@ethersproject/hash': 5.7.0
      '@ethersproject/hdnode': 5.7.0
      '@ethersproject/json-wallets': 5.7.0
      '@ethersproject/keccak256': 5.7.0
      '@ethersproject/logger': 5.7.0
      '@ethersproject/networks': 5.7.1
      '@ethersproject/pbkdf2': 5.7.0
      '@ethersproject/properties': 5.7.0
      '@ethersproject/providers': 5.7.2
      '@ethersproject/random': 5.7.0
      '@ethersproject/rlp': 5.7.0
      '@ethersproject/sha2': 5.7.0
      '@ethersproject/signing-key': 5.7.0
      '@ethersproject/solidity': 5.7.0
      '@ethersproject/strings': 5.7.0
      '@ethersproject/transactions': 5.7.0
      '@ethersproject/units': 5.7.0
      '@ethersproject/wallet': 5.7.0
      '@ethersproject/web': 5.7.1
      '@ethersproject/wordlists': 5.7.0
    transitivePeerDependencies:
      - bufferutil
      - utf-8-validate
    dev: false

  /eventemitter3@4.0.7:
    resolution: {integrity: sha512-8guHBZCwKnFhYdHr2ysuRWErTwhoN2X8XELRlrRwpmfeY2jjuUN4taQMsULKUVo1K4DvZl+0pgfyoysHxvmvEw==}
    dev: false

  /events@3.3.0:
    resolution: {integrity: sha512-mQw+2fkQbALzQ7V0MY0IqdnXNOeTtP4r0lN9z7AAawCXgqea7bDii20AYrIBrFd/Hx0M2Ocz6S111CaFkUcb0Q==}
    engines: {node: '>=0.8.x'}

  /execa@5.1.1:
    resolution: {integrity: sha512-8uSpZZocAZRBAPIEINJj3Lo9HyGitllczc27Eh5YYojjMFMn8yHMDMaUHE2Jqfq05D/wucwI4JGURyXt1vchyg==}
    engines: {node: '>=10'}
    dependencies:
      cross-spawn: 7.0.3
      get-stream: 6.0.1
      human-signals: 2.1.0
      is-stream: 2.0.1
      merge-stream: 2.0.0
      npm-run-path: 4.0.1
      onetime: 5.1.2
      signal-exit: 3.0.7
      strip-final-newline: 2.0.0
    dev: true

  /execa@6.1.0:
    resolution: {integrity: sha512-QVWlX2e50heYJcCPG0iWtf8r0xjEYfz/OYLGDYH+IyjWezzPNxz63qNFOu0l4YftGWuizFVZHHs8PrLU5p2IDA==}
    engines: {node: ^12.20.0 || ^14.13.1 || >=16.0.0}
    dependencies:
      cross-spawn: 7.0.3
      get-stream: 6.0.1
      human-signals: 3.0.1
      is-stream: 3.0.0
      merge-stream: 2.0.0
      npm-run-path: 5.1.0
      onetime: 6.0.0
      signal-exit: 3.0.7
      strip-final-newline: 3.0.0
    dev: true

  /extendable-error@0.1.7:
    resolution: {integrity: sha512-UOiS2in6/Q0FK0R0q6UY9vYpQ21mr/Qn1KOnte7vsACuNJf514WvCCUHSRCPcgjPT2bAhNIJdlE6bVap1GKmeg==}
    dev: true

  /external-editor@3.1.0:
    resolution: {integrity: sha512-hMQ4CX1p1izmuLYyZqLMO/qGNw10wSv9QDCPfzXfyFrOaCSSoRfqE1Kf1s5an66J5JZC62NewG+mK49jOCtQew==}
    engines: {node: '>=4'}
    dependencies:
      chardet: 0.7.0
      iconv-lite: 0.4.24
      tmp: 0.0.33
    dev: true

  /eyes@0.1.8:
    resolution: {integrity: sha512-GipyPsXO1anza0AOZdy69Im7hGFCNB7Y/NGjDlZGJ3GJJLtwNSb2vrzYrTYJRrRloVx7pl+bhUaTB8yiccPvFQ==}
    engines: {node: '> 0.1.90'}
    dev: false

  /fast-glob@3.2.12:
    resolution: {integrity: sha512-DVj4CQIYYow0BlaelwK1pHl5n5cRSJfM60UA0zK891sVInoPri2Ekj7+e1CT3/3qxXenpI+nBBmQAcJPJgaj4w==}
    engines: {node: '>=8.6.0'}
    dependencies:
      '@nodelib/fs.stat': 2.0.5
      '@nodelib/fs.walk': 1.2.8
      glob-parent: 5.1.2
      merge2: 1.4.1
      micromatch: 4.0.5
    dev: true

  /fast-levenshtein@2.0.6:
    resolution: {integrity: sha512-DCXu6Ifhqcks7TZKY3Hxp3y6qphY5SJZmrWMDrKcERSOXWQdMhU9Ig/PYrzyw/ul9jOIyh0N4M0tbC5hodg8dw==}
    dev: true

  /fast-redact@3.1.2:
    resolution: {integrity: sha512-+0em+Iya9fKGfEQGcd62Yv6onjBmmhV1uh86XVfOU8VwAe6kaFdQCWI9s0/Nnugx5Vd9tdbZ7e6gE2tR9dzXdw==}
    engines: {node: '>=6'}
    dev: false

  /fast-safe-stringify@2.1.1:
    resolution: {integrity: sha512-W+KJc2dmILlPplD/H4K9l9LcAHAfPtP6BY84uVLXQ6Evcz9Lcg33Y2z1IVblT6xdY54PXYVHEv+0Wpq8Io6zkA==}
    dev: false

  /fast-stable-stringify@1.0.0:
    resolution: {integrity: sha512-wpYMUmFu5f00Sm0cj2pfivpmawLZ0NKdviQ4w9zJeR8JVtOpOxHmLaJuj0vxvGqMJQWyP/COUkF75/57OKyRag==}
    dev: false

  /fastq@1.13.0:
    resolution: {integrity: sha512-YpkpUnK8od0o1hmeSc7UUs/eB/vIPWJYjKck2QKIzAf71Vm1AAQ3EbuZB3g2JIy+pg+ERD0vqI79KyZiB2e2Nw==}
    dependencies:
      reusify: 1.0.4
    dev: true

  /figures@3.2.0:
    resolution: {integrity: sha512-yaduQFRKLXYOGgEn6AZau90j3ggSOyiqXU0F9JZfeXYhNa+Jk4X+s45A2zg5jns87GAFa34BBm2kXw4XpNcbdg==}
    engines: {node: '>=8'}
    dependencies:
      escape-string-regexp: 1.0.5
    dev: true

  /file-uri-to-path@1.0.0:
    resolution: {integrity: sha512-0Zt+s3L7Vf1biwWZ29aARiVYLx7iMGnEUl9x33fbB/j3jR81u/O2LbqK+Bm1CDSNDKVtJ/YjwY7TUd5SkeLQLw==}
    dev: false

  /fill-range@7.0.1:
    resolution: {integrity: sha512-qOo9F+dMUmC2Lcb4BbVvnKJxTPjCm+RRpe4gDuGrzkL7mEVl/djYSu2OdQ2Pa302N4oqkSg9ir6jaLWJ2USVpQ==}
    engines: {node: '>=8'}
    dependencies:
      to-regex-range: 5.0.1
    dev: true

  /filter-obj@1.1.0:
    resolution: {integrity: sha512-8rXg1ZnX7xzy2NGDVkBVaAy+lSlPNwad13BtgSlLuxfIslyt5Vg64U7tFcCt4WS1R0hvtnQybT/IyCkGZ3DpXQ==}
    engines: {node: '>=0.10.0'}
    dev: false

  /find-up@4.1.0:
    resolution: {integrity: sha512-PpOwAdQ/YlXQ2vj8a3h8IipDuYRi3wceVQQGYWxNINccq40Anw7BlsEXCMbt1Zt+OLA6Fq9suIpIWD0OsnISlw==}
    engines: {node: '>=8'}
    dependencies:
      locate-path: 5.0.0
      path-exists: 4.0.0

  /find-up@5.0.0:
    resolution: {integrity: sha512-78/PXT1wlLLDgTzDs7sjq9hzz0vXD+zn+7wypEe4fXQxCmdmqfGsEPQxmiCSQI3ajFV91bVSsvNtrJRiW6nGng==}
    engines: {node: '>=10'}
    dependencies:
      locate-path: 6.0.0
      path-exists: 4.0.0
    dev: true

  /find-yarn-workspace-root2@1.2.16:
    resolution: {integrity: sha512-hr6hb1w8ePMpPVUK39S4RlwJzi+xPLuVuG8XlwXU3KD5Yn3qgBWVfy3AzNlDhWvE1EORCE65/Qm26rFQt3VLVA==}
    dependencies:
      micromatch: 4.0.5
      pkg-dir: 4.2.0
    dev: true

  /follow-redirects@1.15.2:
    resolution: {integrity: sha512-VQLG33o04KaQ8uYi2tVNbdrWp1QWxNNea+nmIB4EVM28v0hmP17z7aG1+wAkNzVq4KeXTq3221ye5qTJP91JwA==}
    engines: {node: '>=4.0'}
    peerDependencies:
      debug: '*'
    peerDependenciesMeta:
      debug:
        optional: true
    dev: false

  /for-each@0.3.3:
    resolution: {integrity: sha512-jqYfLp7mo9vIyQf8ykW2v7A+2N4QjeCeI5+Dz9XraiO1ign81wjiH7Fb9vSOWvQfNtmSa4H2RoQTrrXivdUZmw==}
    dependencies:
      is-callable: 1.2.7

  /foreground-child@2.0.0:
    resolution: {integrity: sha512-dCIq9FpEcyQyXKCkyzmlPTFNgrCzPudOe+mhvJU5zAtlBnGVy2yKxtfsxK2tQBThwq225jcvBjpw1Gr40uzZCA==}
    engines: {node: '>=8.0.0'}
    dependencies:
      cross-spawn: 7.0.3
      signal-exit: 3.0.7
    dev: true

  /form-data@4.0.0:
    resolution: {integrity: sha512-ETEklSGi5t0QMZuiXoA/Q6vcnxcLQP5vdugSpuAyi6SVGi2clPPp+xgEhuMaHC+zGgn31Kd235W35f7Hykkaww==}
    engines: {node: '>= 6'}
    dependencies:
      asynckit: 0.4.0
      combined-stream: 1.0.8
      mime-types: 2.1.35
    dev: true

  /fs-extra@11.1.0:
    resolution: {integrity: sha512-0rcTq621PD5jM/e0a3EJoGC/1TC5ZBCERW82LQuwfGnCa1V8w7dpYH1yNu+SLb6E5dkeCBzKEyLGlFrnr+dUyw==}
    engines: {node: '>=14.14'}
    dependencies:
      graceful-fs: 4.2.10
      jsonfile: 6.1.0
      universalify: 2.0.0
    dev: true

  /fs-extra@7.0.1:
    resolution: {integrity: sha512-YJDaCJZEnBmcbw13fvdAM9AwNOJwOzrE4pqMqBq5nFiEqXUqHwlK4B+3pUw6JNvfSPtX05xFHtYy/1ni01eGCw==}
    engines: {node: '>=6 <7 || >=8'}
    dependencies:
      graceful-fs: 4.2.10
      jsonfile: 4.0.0
      universalify: 0.1.2
    dev: true

  /fs-extra@8.1.0:
    resolution: {integrity: sha512-yhlQgA6mnOJUKOsRUFsgJdQCvkKhcz8tlZG5HBQfReYZy46OwLcY+Zia0mtdHsOo9y/hP+CxMN0TU9QxoOtG4g==}
    engines: {node: '>=6 <7 || >=8'}
    dependencies:
      graceful-fs: 4.2.10
      jsonfile: 4.0.0
      universalify: 0.1.2
    dev: true

  /fs.realpath@1.0.0:
    resolution: {integrity: sha512-OO0pH2lK6a0hZnAdau5ItzHPI6pUlvI7jMVnxUQRtw4owF2wk8lOSabtGDCTP4Ggrg2MbGnWO9X8K1t4+fGMDw==}
    dev: true

  /fsevents@2.3.2:
    resolution: {integrity: sha512-xiqMQR4xAeHTuB9uWm+fFRcIOgKBMiOBP+eXiyT7jsgVCq1bkVygt00oASowB7EdtpOHaaPgKt812P9ab+DDKA==}
    engines: {node: ^8.16.0 || ^10.6.0 || >=11.0.0}
    os: [darwin]
    requiresBuild: true
    dev: true
    optional: true

  /function-bind@1.1.1:
    resolution: {integrity: sha512-yIovAzMX49sF8Yl58fSCWJ5svSLuaibPxXQJFLmBObTuCr0Mf1KiPopGM9NiFjiYBCbfaa2Fh6breQ6ANVTI0A==}

  /function.prototype.name@1.1.5:
    resolution: {integrity: sha512-uN7m/BzVKQnCUF/iW8jYea67v++2u7m5UgENbHRtdDVclOUP+FMPlCNdmk0h/ysGyo2tavMJEDqJAkJdRa1vMA==}
    engines: {node: '>= 0.4'}
    dependencies:
      call-bind: 1.0.2
      define-properties: 1.1.4
      es-abstract: 1.20.4
      functions-have-names: 1.2.3
    dev: true

  /functions-have-names@1.2.3:
    resolution: {integrity: sha512-xckBUXyTIqT97tq2x2AMb+g163b5JFysYk0x4qxNFwbfQkmNZoiRHb6sPzI9/QV33WeuvVYBUIiD4NzNIyqaRQ==}
    dev: true

  /get-caller-file@2.0.5:
    resolution: {integrity: sha512-DyFP3BM/3YHTQOCUL/w0OZHR0lpKeGrxotcHWcqNEdnltqFwXVfhEBQ94eIo34AfQpo0rGki4cyIiftY06h2Fg==}
    engines: {node: 6.* || 8.* || >= 10.*}

  /get-func-name@2.0.0:
    resolution: {integrity: sha512-Hm0ixYtaSZ/V7C8FJrtZIuBBI+iSgL+1Aq82zSu8VQNB4S3Gk8e7Qs3VwBDJAhmRZcFqkl3tQu36g/Foh5I5ig==}
    dev: true

  /get-intrinsic@1.1.3:
    resolution: {integrity: sha512-QJVz1Tj7MS099PevUG5jvnt9tSkXN8K14dxQlikJuPt4uD9hHAHjLyLBiLR5zELelBdD9QNRAXZzsJx0WaDL9A==}
    dependencies:
      function-bind: 1.1.1
      has: 1.0.3
      has-symbols: 1.0.3

  /get-stream@6.0.1:
    resolution: {integrity: sha512-ts6Wi+2j3jQjqi70w5AlN8DFnkSwC+MqmxEzdEALB2qXZYV3X/b1CTfgPLGJNMeAWxdPfU8FO1ms3NUfaHCPYg==}
    engines: {node: '>=10'}
    dev: true

  /get-symbol-description@1.0.0:
    resolution: {integrity: sha512-2EmdH1YvIQiZpltCNgkuiUnyukzxM/R6NDJX31Ke3BG1Nq5b0S2PhX59UKi9vZpPDQVdqn+1IcaAwnzTT5vCjw==}
    engines: {node: '>= 0.4'}
    dependencies:
      call-bind: 1.0.2
      get-intrinsic: 1.1.3
    dev: true

  /glob-parent@5.1.2:
    resolution: {integrity: sha512-AOIgSQCepiJYwP3ARnGx+5VnTu2HBYdzbGP45eLw1vr3zB3vZLeyed1sC9hnbcOc9/SrMyM5RPQrkGz4aS9Zow==}
    engines: {node: '>= 6'}
    dependencies:
      is-glob: 4.0.3
    dev: true

  /glob@7.1.6:
    resolution: {integrity: sha512-LwaxwyZ72Lk7vZINtNNrywX0ZuLyStrdDtabefZKAY5ZGJhVtgdznluResxNmPitE0SAO+O26sWTHeKSI2wMBA==}
    dependencies:
      fs.realpath: 1.0.0
      inflight: 1.0.6
      inherits: 2.0.4
      minimatch: 3.1.2
      once: 1.4.0
      path-is-absolute: 1.0.1
    dev: true

  /glob@7.2.3:
    resolution: {integrity: sha512-nFR0zLpU2YCaRxwoCJvL6UvCH2JFyFVIvwTLsIf21AuHlMskA1hhTdk+LlYJtOlYt9v6dvszD2BGRqBL+iQK9Q==}
    dependencies:
      fs.realpath: 1.0.0
      inflight: 1.0.6
      inherits: 2.0.4
      minimatch: 3.1.2
      once: 1.4.0
      path-is-absolute: 1.0.1
    dev: true

  /globby@11.1.0:
    resolution: {integrity: sha512-jhIXaOzy1sb8IyocaruWSn1TjmnBVs8Ayhcy83rmxNJ8q2uWKCAj3CnJY+KpGSXCueAPc0i05kVvVKtP1t9S3g==}
    engines: {node: '>=10'}
    dependencies:
      array-union: 2.1.0
      dir-glob: 3.0.1
      fast-glob: 3.2.12
      ignore: 5.2.0
      merge2: 1.4.1
      slash: 3.0.0
    dev: true

  /gopd@1.0.1:
    resolution: {integrity: sha512-d65bNlIadxvpb/A2abVdlqKqV563juRnZ1Wtk6s1sIR8uNsXR70xqIzVqxVf1eTqDunwT2MkczEeaezCKTZhwA==}
    dependencies:
      get-intrinsic: 1.1.3

  /graceful-fs@4.2.10:
    resolution: {integrity: sha512-9ByhssR2fPVsNZj478qUUbKfmL0+t5BDVyjShtyZZLiK7ZDAArFFfopyOTj0M05wE2tJPisA4iTnnXl2YoPvOA==}
    dev: true

  /grapheme-splitter@1.0.4:
    resolution: {integrity: sha512-bzh50DW9kTPM00T8y4o8vQg89Di9oLJVLW/KaOGIXJWP/iqCN6WKYkbNOF04vFLJhwcpYUh9ydh/+5vpOqV4YQ==}
    dev: true

  /graphql@16.6.0:
    resolution: {integrity: sha512-KPIBPDlW7NxrbT/eh4qPXz5FiFdL5UbaA0XUNz2Rp3Z3hqBSkbj0GVjwFDztsWVauZUWsbKHgMg++sk8UX0bkw==}
    engines: {node: ^12.22.0 || ^14.16.0 || ^16.0.0 || >=17.0.0}
    dev: true

  /hard-rejection@2.1.0:
    resolution: {integrity: sha512-VIZB+ibDhx7ObhAe7OVtoEbuP4h/MuOTHJ+J8h/eBXotJYl0fBgR72xDFCKgIh22OJZIOVNxBMWuhAr10r8HdA==}
    engines: {node: '>=6'}
    dev: true

  /has-bigints@1.0.2:
    resolution: {integrity: sha512-tSvCKtBr9lkF0Ex0aQiP9N+OpV4zi2r/Nee5VkRDbaqv35RLYMzbwQfFSZZH0kR+Rd6302UJZ2p/bJCEoR3VoQ==}
    dev: true

  /has-flag@3.0.0:
    resolution: {integrity: sha512-sKJf1+ceQBr4SMkvQnBDNDtf4TXpVhVGateu0t918bl30FnbE2m4vNLX+VWe/dpjlb+HugGYzW7uQXH98HPEYw==}
    engines: {node: '>=4'}
    dev: true

  /has-flag@4.0.0:
    resolution: {integrity: sha512-EykJT/Q1KjTWctppgIAgfSO0tKVuZUjhgMr17kqTumMl6Afv3EISleU7qZUzoXDFTAHTDC4NOoG/ZxU3EvlMPQ==}
    engines: {node: '>=8'}
    dev: true

  /has-property-descriptors@1.0.0:
    resolution: {integrity: sha512-62DVLZGoiEBDHQyqG4w9xCuZ7eJEwNmJRWw2VY84Oedb7WFcA27fiEVe8oUQx9hAUJ4ekurquucTGwsyO1XGdQ==}
    dependencies:
      get-intrinsic: 1.1.3
    dev: true

  /has-symbols@1.0.3:
    resolution: {integrity: sha512-l3LCuF6MgDNwTDKkdYGEihYjt5pRPbEg46rtlmnSPlUbgmB8LOIrKJbYYFBSbnPaJexMKtiPO8hmeRjRz2Td+A==}
    engines: {node: '>= 0.4'}

  /has-tostringtag@1.0.0:
    resolution: {integrity: sha512-kFjcSNhnlGV1kyoGk7OXKSawH5JOb/LzUc5w9B02hOTO0dfFRjbHQKvg1d6cf3HbeUmtU9VbbV3qzZ2Teh97WQ==}
    engines: {node: '>= 0.4'}
    dependencies:
      has-symbols: 1.0.3

  /has@1.0.3:
    resolution: {integrity: sha512-f2dvO0VU6Oej7RkWJGrehjbzMAjFp5/VKPp5tTpWIV4JHHZK1/BxbFRtf/siA2SWTe09caDmVtYYzWEIbBS4zw==}
    engines: {node: '>= 0.4.0'}
    dependencies:
      function-bind: 1.1.1

  /hash.js@1.1.7:
    resolution: {integrity: sha512-taOaskGt4z4SOANNseOviYDvjEJinIkRgmp7LbKP2YTTmVxWBl87s/uzK9r+44BclBSp2X7K1hqeNfz9JbBeXA==}
    dependencies:
      inherits: 2.0.4
      minimalistic-assert: 1.0.1
    dev: false

  /headers-polyfill@3.1.2:
    resolution: {integrity: sha512-tWCK4biJ6hcLqTviLXVR9DTRfYGQMXEIUj3gwJ2rZ5wO/at3XtkI4g8mCvFdUF9l1KMBNCfmNAdnahm1cgavQA==}
    dev: true

  /hey-listen@1.0.8:
    resolution: {integrity: sha512-COpmrF2NOg4TBWUJ5UVyaCU2A88wEMkUPK4hNqyCkqHbxT92BbvfjoSozkAIIm6XhicGlJHhFdullInrdhwU8Q==}
    dev: false

  /hmac-drbg@1.0.1:
    resolution: {integrity: sha512-Tti3gMqLdZfhOQY1Mzf/AanLiqh1WTiJgEj26ZuYQ9fbkLomzGchCws4FyrSd4VkpBfiNhaE1On+lOz894jvXg==}
    dependencies:
      hash.js: 1.1.7
      minimalistic-assert: 1.0.1
      minimalistic-crypto-utils: 1.0.1
    dev: false

  /hosted-git-info@2.8.9:
    resolution: {integrity: sha512-mxIDAb9Lsm6DoOJ7xH+5+X4y1LU/4Hi50L9C5sIswK3JzULS4bwk1FvjdBgvYR4bzT4tuUQiC15FE2f5HbLvYw==}
    dev: true

  /html-encoding-sniffer@3.0.0:
    resolution: {integrity: sha512-oWv4T4yJ52iKrufjnyZPkrN0CH3QnrUqdB6In1g5Fe1mia8GmF36gnfNySxoZtxD5+NmYw1EElVXiBk93UeskA==}
    engines: {node: '>=12'}
    dependencies:
      whatwg-encoding: 2.0.0
    dev: true

  /html-escaper@2.0.2:
    resolution: {integrity: sha512-H2iMtd0I4Mt5eYiapRdIDjp+XzelXQ0tFE4JS7YFwFevXXMmOp9myNrUvCg0D6ws8iqkRPBfKHgbwig1SmlLfg==}
    dev: true

  /http-https@1.0.0:
    resolution: {integrity: sha512-o0PWwVCSp3O0wS6FvNr6xfBCHgt0m1tvPLFOCc2iFDKTRAXhB7m8klDf7ErowFH8POa6dVdGatKU5I1YYwzUyg==}
    dev: false

  /http-proxy-agent@5.0.0:
    resolution: {integrity: sha512-n2hY8YdoRE1i7r6M0w9DIw5GgZN0G25P8zLCRQ8rjXtTU3vsNFBI/vWK/UIeE6g5MUUz6avwAPXmL6Fy9D/90w==}
    engines: {node: '>= 6'}
    dependencies:
      '@tootallnate/once': 2.0.0
      agent-base: 6.0.2
      debug: 4.3.4
    transitivePeerDependencies:
      - supports-color
    dev: true

  /https-proxy-agent@5.0.1:
    resolution: {integrity: sha512-dFcAjpTQFgoLMzC2VwU+C/CbS7uRL0lWmxDITmqm7C+7F0Odmj6s9l6alZc6AELXhrnggM2CeWSXHGOdX2YtwA==}
    engines: {node: '>= 6'}
    dependencies:
      agent-base: 6.0.2
      debug: 4.3.4
    transitivePeerDependencies:
      - supports-color
    dev: true

  /human-id@1.0.2:
    resolution: {integrity: sha512-UNopramDEhHJD+VR+ehk8rOslwSfByxPIZyJRfV739NDhN5LF1fa1MqnzKm2lGTQRjNrjK19Q5fhkgIfjlVUKw==}
    dev: true

  /human-signals@2.1.0:
    resolution: {integrity: sha512-B4FFZ6q/T2jhhksgkbEW3HBvWIfDW85snkQgawt07S7J5QXTk6BkNV+0yAeZrM5QpMAdYlocGoljn0sJ/WQkFw==}
    engines: {node: '>=10.17.0'}
    dev: true

  /human-signals@3.0.1:
    resolution: {integrity: sha512-rQLskxnM/5OCldHo+wNXbpVgDn5A17CUoKX+7Sokwaknlq7CdSnphy0W39GU8dw59XiCXmFXDg4fRuckQRKewQ==}
    engines: {node: '>=12.20.0'}
    dev: true

  /humanize-ms@1.2.1:
    resolution: {integrity: sha512-Fl70vYtsAFb/C06PTS9dZBo7ihau+Tu/DNCk/OyHhea07S+aeMWpFFkUaXRa8fI+ScZbEI8dfSxwY7gxZ9SAVQ==}
    dependencies:
      ms: 2.1.3
    dev: false

  /iconv-lite@0.4.24:
    resolution: {integrity: sha512-v3MXnZAcvnywkTUEZomIActle7RXXeedOR31wwl7VlyoXO4Qi9arvSenNQWne1TcRwhCL1HwLI21bEqdpj8/rA==}
    engines: {node: '>=0.10.0'}
    dependencies:
      safer-buffer: 2.1.2
    dev: true

  /iconv-lite@0.6.3:
    resolution: {integrity: sha512-4fCk79wshMdzMp2rH06qWrJE4iolqLhCUH+OiuIgU++RB0+94NlDL81atO7GX55uUKueo0txHNtvEyI6D7WdMw==}
    engines: {node: '>=0.10.0'}
    dependencies:
      safer-buffer: 2.1.2
    dev: true

  /ieee754@1.2.1:
    resolution: {integrity: sha512-dcyqhDvX1C46lXZcVqCpK+FtMRQVdIMN6/Df5js2zouUsqG7I6sFxitIC+7KYK29KdXOLHdu9zL4sFnoVQnqaA==}

  /ignore@5.2.0:
    resolution: {integrity: sha512-CmxgYGiEPCLhfLnpPp1MoRmifwEIOgjcHXxOBjv7mY96c+eWScsOP9c112ZyLdWHi0FxHjI+4uVhKYp/gcdRmQ==}
    engines: {node: '>= 4'}
    dev: true

  /indent-string@4.0.0:
    resolution: {integrity: sha512-EdDDZu4A2OyIK7Lr/2zG+w5jmbuk1DVBnEwREQvBzspBJkCEbRa8GxU1lghYcaGJCnRWibjDXlq779X1/y5xwg==}
    engines: {node: '>=8'}
    dev: true

  /inflight@1.0.6:
    resolution: {integrity: sha512-k92I/b08q4wvFscXCLvqfsHCrjrF7yiXsQuIVvVE7N82W3+aqpzuUdBbfhWcy/FZR3/4IgflMgKLOsvPDrGCJA==}
    dependencies:
      once: 1.4.0
      wrappy: 1.0.2
    dev: true

  /inherits@2.0.4:
    resolution: {integrity: sha512-k/vGaX4/Yla3WzyMCvTQOXYeIHvqOKtnqBduzTHpzpQZzAskKMhZ2K+EnBiSM9zGSoIFeMpXKxa4dYeZIQqewQ==}

  /inquirer@8.2.5:
    resolution: {integrity: sha512-QAgPDQMEgrDssk1XiwwHoOGYF9BAbUcc1+j+FhEvaOt8/cKRqyLn0U5qA6F74fGhTMGxf92pOvPBeh29jQJDTQ==}
    engines: {node: '>=12.0.0'}
    dependencies:
      ansi-escapes: 4.3.2
      chalk: 4.1.2
      cli-cursor: 3.1.0
      cli-width: 3.0.0
      external-editor: 3.1.0
      figures: 3.2.0
      lodash: 4.17.21
      mute-stream: 0.0.8
      ora: 5.4.1
      run-async: 2.4.1
      rxjs: 7.8.0
      string-width: 4.2.3
      strip-ansi: 6.0.1
      through: 2.3.8
      wrap-ansi: 7.0.0
    dev: true

  /internal-slot@1.0.3:
    resolution: {integrity: sha512-O0DB1JC/sPyZl7cIo78n5dR7eUSwwpYPiXRhTzNxZVAMUuB8vlnRFyLxdrVToks6XPLVnFfbzaVd5WLjhgg+vA==}
    engines: {node: '>= 0.4'}
    dependencies:
      get-intrinsic: 1.1.3
      has: 1.0.3
      side-channel: 1.0.4
    dev: true

  /is-arguments@1.1.1:
    resolution: {integrity: sha512-8Q7EARjzEnKpt/PCD7e1cgUS0a6X8u5tdSiMqXhojOdoV9TsMsiO+9VLC5vAmO8N7/GmXn7yjR8qnA6bVAEzfA==}
    engines: {node: '>= 0.4'}
    dependencies:
      call-bind: 1.0.2
      has-tostringtag: 1.0.0

  /is-arrayish@0.2.1:
    resolution: {integrity: sha512-zz06S8t0ozoDXMG+ube26zeCTNXcKIPJZJi8hBrF4idCLms4CG9QtK7qBl1boi5ODzFpjswb5JPmHCbMpjaYzg==}
    dev: true

  /is-bigint@1.0.4:
    resolution: {integrity: sha512-zB9CruMamjym81i2JZ3UMn54PKGsQzsJeo6xvN3HJJ4CAsQNB6iRutp2To77OfCNuoxspsIhzaPoO1zyCEhFOg==}
    dependencies:
      has-bigints: 1.0.2
    dev: true

  /is-binary-path@2.1.0:
    resolution: {integrity: sha512-ZMERYes6pDydyuGidse7OsHxtbI7WVeUEozgR/g7rd0xUimYNlvZRE/K2MgZTjWy725IfelLeVcEM97mmtRGXw==}
    engines: {node: '>=8'}
    dependencies:
      binary-extensions: 2.2.0
    dev: true

  /is-boolean-object@1.1.2:
    resolution: {integrity: sha512-gDYaKHJmnj4aWxyj6YHyXVpdQawtVLHU5cb+eztPGczf6cjuTdwve5ZIEfgXqH4e57An1D1AKf8CZ3kYrQRqYA==}
    engines: {node: '>= 0.4'}
    dependencies:
      call-bind: 1.0.2
      has-tostringtag: 1.0.0
    dev: true

  /is-callable@1.2.7:
    resolution: {integrity: sha512-1BC0BVFhS/p0qtw6enp8e+8OD0UrK0oFLztSjNzhcKA3WDuJxxAPXzPuPtKkjEY9UUoEWlX/8fgKeu2S8i9JTA==}
    engines: {node: '>= 0.4'}

  /is-ci@3.0.1:
    resolution: {integrity: sha512-ZYvCgrefwqoQ6yTyYUbQu64HsITZ3NfKX1lzaEYdkTDcfKzzCI/wthRRYKkdjHKFVgNiXKAKm65Zo1pk2as/QQ==}
    hasBin: true
    dependencies:
      ci-info: 3.5.0
    dev: true

  /is-core-module@2.11.0:
    resolution: {integrity: sha512-RRjxlvLDkD1YJwDbroBHMb+cukurkDWNyHx7D3oNB5x9rb5ogcksMC5wHCadcXoo67gVr/+3GFySh3134zi6rw==}
    dependencies:
      has: 1.0.3
    dev: true

  /is-date-object@1.0.5:
    resolution: {integrity: sha512-9YQaSxsAiSwcvS33MBk3wTCVnWK+HhF8VZR2jRxehM16QcVOdHqPn4VPHmRK4lSr38n9JriurInLcP90xsYNfQ==}
    engines: {node: '>= 0.4'}
    dependencies:
      has-tostringtag: 1.0.0
    dev: true

  /is-extglob@2.1.1:
    resolution: {integrity: sha512-SbKbANkN603Vi4jEZv49LeVJMn4yGwsbzZworEoyEiutsN3nJYdbO36zfhGJ6QEDpOZIFkDtnq5JRxmvl3jsoQ==}
    engines: {node: '>=0.10.0'}
    dev: true

  /is-fullwidth-code-point@3.0.0:
    resolution: {integrity: sha512-zymm5+u+sCsSWyD9qNaejV3DFvhCKclKdizYaJUuHA83RLjb7nSuGnddCHGv0hk+KY7BMAlsWeK4Ueg6EV6XQg==}
    engines: {node: '>=8'}

  /is-generator-function@1.0.10:
    resolution: {integrity: sha512-jsEjy9l3yiXEQ+PsXdmBwEPcOxaXWLspKdplFUVI9vq1iZgIekeC0L167qeu86czQaxed3q/Uzuw0swL0irL8A==}
    engines: {node: '>= 0.4'}
    dependencies:
      has-tostringtag: 1.0.0

  /is-glob@4.0.3:
    resolution: {integrity: sha512-xelSayHH36ZgE7ZWhli7pW34hNbNl8Ojv5KVmkJD4hBdD3th8Tfk9vYasLM+mXWOZhFkgZfxhLSnrwRr4elSSg==}
    engines: {node: '>=0.10.0'}
    dependencies:
      is-extglob: 2.1.1
    dev: true

  /is-interactive@1.0.0:
    resolution: {integrity: sha512-2HvIEKRoqS62guEC+qBjpvRubdX910WCMuJTZ+I9yvqKU2/12eSL549HMwtabb4oupdj2sMP50k+XJfB/8JE6w==}
    engines: {node: '>=8'}
    dev: true

  /is-negative-zero@2.0.2:
    resolution: {integrity: sha512-dqJvarLawXsFbNDeJW7zAz8ItJ9cd28YufuuFzh0G8pNHjJMnY08Dv7sYX2uF5UpQOwieAeOExEYAWWfu7ZZUA==}
    engines: {node: '>= 0.4'}
    dev: true

  /is-node-process@1.0.1:
    resolution: {integrity: sha512-5IcdXuf++TTNt3oGl9EBdkvndXA8gmc4bz/Y+mdEpWh3Mcn/+kOw6hI7LD5CocqJWMzeb0I0ClndRVNdEPuJXQ==}
    dev: true

  /is-number-object@1.0.7:
    resolution: {integrity: sha512-k1U0IRzLMo7ZlYIfzRu23Oh6MiIFasgpb9X76eqfFZAqwH44UI4KTBvBYIZ1dSL9ZzChTB9ShHfLkR4pdW5krQ==}
    engines: {node: '>= 0.4'}
    dependencies:
      has-tostringtag: 1.0.0
    dev: true

  /is-number@7.0.0:
    resolution: {integrity: sha512-41Cifkg6e8TylSpdtTpeLVMqvSBEVzTttHvERD741+pnZ8ANv0004MRL43QKPDlK9cGvNp6NZWZUBlbGXYxxng==}
    engines: {node: '>=0.12.0'}
    dev: true

  /is-plain-obj@1.1.0:
    resolution: {integrity: sha512-yvkRyxmFKEOQ4pNXCmJG5AEQNlXJS5LaONXo5/cLdTZdWvsZ1ioJEonLGAosKlMWE8lwUy/bJzMjcw8az73+Fg==}
    engines: {node: '>=0.10.0'}
    dev: true

  /is-potential-custom-element-name@1.0.1:
    resolution: {integrity: sha512-bCYeRA2rVibKZd+s2625gGnGF/t7DSqDs4dP7CrLA1m7jKWz6pps0LpYLJN8Q64HtmPKJ1hrN3nzPNKFEKOUiQ==}
    dev: true

  /is-regex@1.1.4:
    resolution: {integrity: sha512-kvRdxDsxZjhzUX07ZnLydzS1TU/TJlTUHHY4YLL87e37oUA49DfkLqgy+VjFocowy29cKvcSiu+kIv728jTTVg==}
    engines: {node: '>= 0.4'}
    dependencies:
      call-bind: 1.0.2
      has-tostringtag: 1.0.0
    dev: true

  /is-shared-array-buffer@1.0.2:
    resolution: {integrity: sha512-sqN2UDu1/0y6uvXyStCOzyhAjCSlHceFoMKJW8W9EU9cvic/QdsZ0kEU93HEy3IUEFZIiH/3w+AH/UQbPHNdhA==}
    dependencies:
      call-bind: 1.0.2
    dev: true

  /is-stream@2.0.1:
    resolution: {integrity: sha512-hFoiJiTl63nn+kstHGBtewWSKnQLpyb155KHheA1l39uvtO9nWIop1p3udqPcUd/xbF1VLMO4n7OI6p7RbngDg==}
    engines: {node: '>=8'}
    dev: true

  /is-stream@3.0.0:
    resolution: {integrity: sha512-LnQR4bZ9IADDRSkvpqMGvt/tEJWclzklNgSw48V5EAaAeDd6qGvN8ei6k5p0tvxSR171VmGyHuTiAOfxAbr8kA==}
    engines: {node: ^12.20.0 || ^14.13.1 || >=16.0.0}
    dev: true

  /is-string@1.0.7:
    resolution: {integrity: sha512-tE2UXzivje6ofPW7l23cjDOMa09gb7xlAqG6jG5ej6uPV32TlWP3NKPigtaGeHNu9fohccRYvIiZMfOOnOYUtg==}
    engines: {node: '>= 0.4'}
    dependencies:
      has-tostringtag: 1.0.0
    dev: true

  /is-subdir@1.2.0:
    resolution: {integrity: sha512-2AT6j+gXe/1ueqbW6fLZJiIw3F8iXGJtt0yDrZaBhAZEG1raiTxKWU+IPqMCzQAXOUCKdA4UDMgacKH25XG2Cw==}
    engines: {node: '>=4'}
    dependencies:
      better-path-resolve: 1.0.0
    dev: true

  /is-symbol@1.0.4:
    resolution: {integrity: sha512-C/CPBqKWnvdcxqIARxyOh4v1UUEOCHpgDa0WYgpKDFMszcrPcffg5uhwSgPCLD2WWxmq6isisz87tzT01tuGhg==}
    engines: {node: '>= 0.4'}
    dependencies:
      has-symbols: 1.0.3
    dev: true

  /is-typed-array@1.1.10:
    resolution: {integrity: sha512-PJqgEHiWZvMpaFZ3uTc8kHPM4+4ADTlDniuQL7cU/UDA0Ql7F70yGfHph3cLNe+c9toaigv+DFzTJKhc2CtO6A==}
    engines: {node: '>= 0.4'}
    dependencies:
      available-typed-arrays: 1.0.5
      call-bind: 1.0.2
      for-each: 0.3.3
      gopd: 1.0.1
      has-tostringtag: 1.0.0

  /is-typedarray@1.0.0:
    resolution: {integrity: sha512-cyA56iCMHAh5CdzjJIa4aohJyeO1YbwLi3Jc35MmRU6poroFjIGZzUzupGiRPOjgHg9TLu43xbpwXk523fMxKA==}
    dev: false

  /is-unicode-supported@0.1.0:
    resolution: {integrity: sha512-knxG2q4UC3u8stRGyAVJCOdxFmv5DZiRcdlIaAQXAbSfJya+OhopNotLQrstBhququ4ZpuKbDc/8S6mgXgPFPw==}
    engines: {node: '>=10'}
    dev: true

  /is-weakref@1.0.2:
    resolution: {integrity: sha512-qctsuLZmIQ0+vSSMfoVvyFe2+GSEvnmZ2ezTup1SBse9+twCCeial6EEi3Nc2KFcf6+qz2FBPnjXsk8xhKSaPQ==}
    dependencies:
      call-bind: 1.0.2
    dev: true

  /is-windows@1.0.2:
    resolution: {integrity: sha512-eXK1UInq2bPmjyX6e3VHIzMLobc4J94i4AWn+Hpq3OU5KkrRC96OAcR3PRJ/pGu6m8TRnBHP9dkXQVsT/COVIA==}
    engines: {node: '>=0.10.0'}
    dev: true

  /isexe@2.0.0:
    resolution: {integrity: sha512-RHxMLp9lnKHGHRng9QFhRCMbYAcVpn69smSGcq3f36xjgVVWThj4qqLbTLlq7Ssj8B+fIQ1EuCEGI2lKsyQeIw==}
    dev: true

  /isomorphic-ws@4.0.1(ws@7.5.9):
    resolution: {integrity: sha512-BhBvN2MBpWTaSHdWRb/bwdZJ1WaehQ2L1KngkCkfLUGF0mAWAT1sQUQacEmQ0jXkFw/czDXPNQSL5u2/Krsz1w==}
    peerDependencies:
      ws: '*'
    dependencies:
      ws: 7.5.9
    dev: false

  /isomorphic-ws@5.0.0(ws@8.12.0):
    resolution: {integrity: sha512-muId7Zzn9ywDsyXgTIafTry2sV3nySZeUDe6YedVd1Hvuuep5AsIlqK+XefWpYTyJG5e503F2xIuT2lcU6rCSw==}
    peerDependencies:
      ws: '*'
    dependencies:
      ws: 8.12.0(bufferutil@4.0.7)(utf-8-validate@5.0.10)
    dev: true

  /istanbul-lib-coverage@3.2.0:
    resolution: {integrity: sha512-eOeJ5BHCmHYvQK7xt9GkdHuzuCGS1Y6g9Gvnx3Ym33fz/HpLRYxiS0wHNr+m/MBC8B647Xt608vCDEvhl9c6Mw==}
    engines: {node: '>=8'}
    dev: true

  /istanbul-lib-report@3.0.0:
    resolution: {integrity: sha512-wcdi+uAKzfiGT2abPpKZ0hSU1rGQjUQnLvtY5MpQ7QCTahD3VODhcu4wcfY1YtkGaDD5yuydOLINXsfbus9ROw==}
    engines: {node: '>=8'}
    dependencies:
      istanbul-lib-coverage: 3.2.0
      make-dir: 3.1.0
      supports-color: 7.2.0
    dev: true

  /istanbul-reports@3.1.5:
    resolution: {integrity: sha512-nUsEMa9pBt/NOHqbcbeJEgqIlY/K7rVWUX6Lql2orY5e9roQOthbR3vtY4zzf2orPELg80fnxxk9zUyPlgwD1w==}
    engines: {node: '>=8'}
    dependencies:
      html-escaper: 2.0.2
      istanbul-lib-report: 3.0.0
    dev: true

  /jayson@3.7.0:
    resolution: {integrity: sha512-tfy39KJMrrXJ+mFcMpxwBvFDetS8LAID93+rycFglIQM4kl3uNR3W4lBLE/FFhsoUCEox5Dt2adVpDm/XtebbQ==}
    engines: {node: '>=8'}
    hasBin: true
    dependencies:
      '@types/connect': 3.4.35
      '@types/node': 12.20.55
      '@types/ws': 7.4.7
      JSONStream: 1.3.5
      commander: 2.20.3
      delay: 5.0.0
      es6-promisify: 5.0.0
      eyes: 0.1.8
      isomorphic-ws: 4.0.1(ws@7.5.9)
      json-stringify-safe: 5.0.1
      lodash: 4.17.21
      uuid: 8.3.2
      ws: 7.5.9
    transitivePeerDependencies:
      - bufferutil
      - utf-8-validate
    dev: false

  /joycon@3.1.1:
    resolution: {integrity: sha512-34wB/Y7MW7bzjKRjUKTa46I2Z7eV62Rkhva+KkopW7Qvv/OSWBqvkSY7vusOPrNuZcUG3tApvdVgNB8POj3SPw==}
    engines: {node: '>=10'}
    dev: true

  /js-levenshtein@1.1.6:
    resolution: {integrity: sha512-X2BB11YZtrRqY4EnQcLX5Rh373zbK4alC1FW7D7MBhL2gtcC17cTnr6DmfHZeS0s2rTHjUTMMHfG7gO8SSdw+g==}
    engines: {node: '>=0.10.0'}
    dev: true

  /js-sha3@0.8.0:
    resolution: {integrity: sha512-gF1cRrHhIzNfToc802P800N8PpXS+evLLXfsVpowqmAFR9uwbi89WvXg2QspOmXL8QL86J4T1EpFu+yUkwJY3Q==}
    dev: false

  /js-tokens@4.0.0:
    resolution: {integrity: sha512-RdJUflcE3cUzKiMqQgsCu06FPu9UdIJO0beYbPhHN4k6apgJtifcoCtT9bcxOpYBtpD2kCM6Sbzg4CausW/PKQ==}

  /js-yaml@3.14.1:
    resolution: {integrity: sha512-okMH7OXXJ7YrN9Ok3/SXrnu4iX9yOk+25nqX4imS2npuvTYDmo/QEZoqwZkYaIDk3jVvBOTOIEgEhaLOynBS9g==}
    hasBin: true
    dependencies:
      argparse: 1.0.10
      esprima: 4.0.1
    dev: true

  /jsdom@20.0.3:
    resolution: {integrity: sha512-SYhBvTh89tTfCD/CRdSOm13mOBa42iTaTyfyEWBdKcGdPxPtLFBXuHR8XHb33YNYaP+lLbmSvBTsnoesCNJEsQ==}
    engines: {node: '>=14'}
    peerDependencies:
      canvas: ^2.5.0
    peerDependenciesMeta:
      canvas:
        optional: true
    dependencies:
      abab: 2.0.6
      acorn: 8.8.1
      acorn-globals: 7.0.1
      cssom: 0.5.0
      cssstyle: 2.3.0
      data-urls: 3.0.2
      decimal.js: 10.4.3
      domexception: 4.0.0
      escodegen: 2.0.0
      form-data: 4.0.0
      html-encoding-sniffer: 3.0.0
      http-proxy-agent: 5.0.0
      https-proxy-agent: 5.0.1
      is-potential-custom-element-name: 1.0.1
      nwsapi: 2.2.2
      parse5: 7.1.2
      saxes: 6.0.0
      symbol-tree: 3.2.4
      tough-cookie: 4.1.2
      w3c-xmlserializer: 4.0.0
      webidl-conversions: 7.0.0
      whatwg-encoding: 2.0.0
      whatwg-mimetype: 3.0.0
      whatwg-url: 11.0.0
      ws: 8.12.0(bufferutil@4.0.7)(utf-8-validate@5.0.10)
      xml-name-validator: 4.0.0
    transitivePeerDependencies:
      - bufferutil
      - supports-color
      - utf-8-validate
    dev: true

  /json-parse-even-better-errors@2.3.1:
    resolution: {integrity: sha512-xyFwyhro/JEof6Ghe2iz2NcXoj2sloNsWr/XsERDK/oiPCfaNhl5ONfp+jQdAZRQQ0IJWNzH9zIZF7li91kh2w==}
    dev: true

  /json-rpc-engine@6.1.0:
    resolution: {integrity: sha512-NEdLrtrq1jUZyfjkr9OCz9EzCNhnRyWtt1PAnvnhwy6e8XETS0Dtc+ZNCO2gvuAoKsIn2+vCSowXTYE4CkgnAQ==}
    engines: {node: '>=10.0.0'}
    dependencies:
      '@metamask/safe-event-emitter': 2.0.0
      eth-rpc-errors: 4.0.2
    dev: false

  /json-rpc-random-id@1.0.1:
    resolution: {integrity: sha512-RJ9YYNCkhVDBuP4zN5BBtYAzEl03yq/jIIsyif0JY9qyJuQQZNeDK7anAPKKlyEtLSj2s8h6hNh2F8zO5q7ScA==}
    dev: false

  /json-stringify-safe@5.0.1:
    resolution: {integrity: sha512-ZClg6AaYvamvYEE82d3Iyd3vSSIjQ+odgjaTzRuO3s7toCdFKczob2i0zCh7JE8kWn17yvAWhUVxvqGwUalsRA==}
    dev: false

  /jsonfile@4.0.0:
    resolution: {integrity: sha512-m6F1R3z8jjlf2imQHS2Qez5sjKWQzbuuhuJ/FKYFRZvPE3PuHcSMVZzfsLhGVOkfd20obL5SWEBew5ShlquNxg==}
    optionalDependencies:
      graceful-fs: 4.2.10
    dev: true

  /jsonfile@6.1.0:
    resolution: {integrity: sha512-5dgndWOriYSm5cnYaJNhalLNDKOqFwyDB/rr1E9ZsGciGvKPs8R2xYGCacuf3z6K1YKDz182fd+fY3cn3pMqXQ==}
    dependencies:
      universalify: 2.0.0
    optionalDependencies:
      graceful-fs: 4.2.10
    dev: true

  /jsonparse@1.3.1:
    resolution: {integrity: sha512-POQXvpdL69+CluYsillJ7SUhKvytYjW9vG/GKpnf+xP8UWgYEM/RaMzHHofbALDiKbbP1W8UEYmgGl39WkPZsg==}
    engines: {'0': node >= 0.2.0}
    dev: false

  /keccak@3.0.2:
    resolution: {integrity: sha512-PyKKjkH53wDMLGrvmRGSNWgmSxZOUqbnXwKL9tmgbFYA1iAYqW21kfR7mZXV0MlESiefxQQE9X9fTa3X+2MPDQ==}
    engines: {node: '>=10.0.0'}
    requiresBuild: true
    dependencies:
      node-addon-api: 2.0.2
      node-gyp-build: 4.5.0
      readable-stream: 3.6.0
    dev: false

  /keyvaluestorage-interface@1.0.0:
    resolution: {integrity: sha512-8t6Q3TclQ4uZynJY9IGr2+SsIGwK9JHcO6ootkHCGA0CrQCRy+VkouYNO2xicET6b9al7QKzpebNow+gkpCL8g==}
    dev: false

  /kind-of@6.0.3:
    resolution: {integrity: sha512-dcS1ul+9tmeD95T+x28/ehLgd9mENa3LsvDTtzm3vyBEO7RPptvAD+t44WVXaUjTBRcrpFeFlC8WCruUR456hw==}
    engines: {node: '>=0.10.0'}
    dev: true

  /kleur@4.1.5:
    resolution: {integrity: sha512-o+NO+8WrRiQEE4/7nwRJhN1HWpVmJm511pBHUxPLtp0BUISzlBplORYSmTclCnJvQq2tKu/sgl3xVpkc7ZWuQQ==}
    engines: {node: '>=6'}
    dev: true

  /levn@0.3.0:
    resolution: {integrity: sha512-0OO4y2iOHix2W6ujICbKIaEQXvFQHue65vUG3pb5EUomzPI90z9hsA1VsO/dbIIpC53J8gxM9Q4Oho0jrCM/yA==}
    engines: {node: '>= 0.8.0'}
    dependencies:
      prelude-ls: 1.1.2
      type-check: 0.3.2
    dev: true

  /lilconfig@2.0.6:
    resolution: {integrity: sha512-9JROoBW7pobfsx+Sq2JsASvCo6Pfo6WWoUW79HuB1BCoBXD4PLWJPqDF6fNj67pqBYTbAHkE57M1kS/+L1neOg==}
    engines: {node: '>=10'}
    dev: true

  /lines-and-columns@1.2.4:
    resolution: {integrity: sha512-7ylylesZQ/PV29jhEDl3Ufjo6ZX7gCqJr5F7PKrqc93v7fzSymt1BpwEU8nAUXs8qzzvqhbjhK5QZg6Mt/HkBg==}
    dev: true

  /lit-element@3.3.2:
    resolution: {integrity: sha512-xXAeVWKGr4/njq0rGC9dethMnYCq5hpKYrgQZYTzawt9YQhMiXfD+T1RgrdY3NamOxwq2aXlb0vOI6e29CKgVQ==}
    dependencies:
      '@lit-labs/ssr-dom-shim': 1.1.1
      '@lit/reactive-element': 1.6.1
      lit-html: 2.7.3
    dev: false

  /lit-html@2.7.3:
    resolution: {integrity: sha512-9DyLzcn/kbRGowz2vFmSANFbRZTxYUgYYFqzie89w6GLpPUiBCDHfcdeRUV/k3Q2ueYxNjfv46yPCtKAEAPOVw==}
    dependencies:
      '@types/trusted-types': 2.0.2
    dev: false

  /lit@2.7.4:
    resolution: {integrity: sha512-cgD7xrZoYr21mbrkZIuIrj98YTMw/snJPg52deWVV4A8icLyNHI3bF70xsJeAgwTuiq5Kkd+ZR8gybSJDCPB7g==}
    dependencies:
      '@lit/reactive-element': 1.6.1
      lit-element: 3.3.2
      lit-html: 2.7.3
    dev: false

  /load-tsconfig@0.2.3:
    resolution: {integrity: sha512-iyT2MXws+dc2Wi6o3grCFtGXpeMvHmJqS27sMPGtV2eUu4PeFnG+33I8BlFK1t1NWMjOpcx9bridn5yxLDX2gQ==}
    engines: {node: ^12.20.0 || ^14.13.1 || >=16.0.0}
    dev: true

  /load-yaml-file@0.2.0:
    resolution: {integrity: sha512-OfCBkGEw4nN6JLtgRidPX6QxjBQGQf72q3si2uvqyFEMbycSFFHwAZeXx6cJgFM9wmLrf9zBwCP3Ivqa+LLZPw==}
    engines: {node: '>=6'}
    dependencies:
      graceful-fs: 4.2.10
      js-yaml: 3.14.1
      pify: 4.0.1
      strip-bom: 3.0.0
    dev: true

  /local-pkg@0.4.2:
    resolution: {integrity: sha512-mlERgSPrbxU3BP4qBqAvvwlgW4MTg78iwJdGGnv7kibKjWcJksrG3t6LB5lXI93wXRDvG4NpUgJFmTG4T6rdrg==}
    engines: {node: '>=14'}
    dev: true

  /locate-path@5.0.0:
    resolution: {integrity: sha512-t7hw9pI+WvuwNJXwk5zVHpyhIqzg2qTlklJOf0mVxGSbe3Fp2VieZcduNYjaLDoy6p9uGpQEGWG87WpMKlNq8g==}
    engines: {node: '>=8'}
    dependencies:
      p-locate: 4.1.0

  /locate-path@6.0.0:
    resolution: {integrity: sha512-iPZK6eYjbxRu3uB4/WZ3EsEIMJFMqAoopl3R+zuq0UjcAm/MO6KCweDgPfP3elTztoKP3KtnVHxTn2NHBSDVUw==}
    engines: {node: '>=10'}
    dependencies:
      p-locate: 5.0.0
    dev: true

  /lodash.isequal@4.5.0:
    resolution: {integrity: sha512-pDo3lu8Jhfjqls6GkMgpahsF9kCyayhgykjyLMNFTKWrpVdAQtYyB4muAMWozBB4ig/dtWAmsMxLEI8wuz+DYQ==}
    dev: false

  /lodash.sortby@4.7.0:
    resolution: {integrity: sha512-HDWXG8isMntAyRF5vZ7xKuEvOhT4AhlRt/3czTSjvGUxjYCBVRQY48ViDHyfYz9VIoBkW4TMGQNapx+l3RUwdA==}
    dev: true

  /lodash.startcase@4.4.0:
    resolution: {integrity: sha512-+WKqsK294HMSc2jEbNgpHpd0JfIBhp7rEV4aqXWqFr6AlXov+SlcgB1Fv01y2kGe3Gc8nMW7VA0SrGuSkRfIEg==}
    dev: true

  /lodash@4.17.21:
    resolution: {integrity: sha512-v2kDEe57lecTulaDIuNTPy3Ry4gLGJ6Z1O3vE1krgXZNrsQ+LFTGHVxVjcXPs17LhbZVGedAJv8XZ1tvj5FvSg==}

  /log-symbols@4.1.0:
    resolution: {integrity: sha512-8XPvpAA8uyhfteu8pIvQxpJZ7SYYdpUivZpGy6sFsBuKRY/7rQGavedeB8aK+Zkyq6upMFVL/9AW6vOYzfRyLg==}
    engines: {node: '>=10'}
    dependencies:
      chalk: 4.1.2
      is-unicode-supported: 0.1.0
    dev: true

  /lokijs@1.5.12:
    resolution: {integrity: sha512-Q5ALD6JiS6xAUWCwX3taQmgwxyveCtIIuL08+ml0nHwT3k0S/GIFJN+Hd38b1qYIMaE5X++iqsqWVksz7SYW+Q==}

  /loose-envify@1.4.0:
    resolution: {integrity: sha512-lyuxPGr/Wfhrlem2CL/UcnUc1zcqKAImBDzukY7Y5F/yQiNdko6+fRLevlw1HgMySw7f611UIY408EtxRSoK3Q==}
    hasBin: true
    dependencies:
      js-tokens: 4.0.0
    dev: false

  /loupe@2.3.4:
    resolution: {integrity: sha512-OvKfgCC2Ndby6aSTREl5aCCPTNIzlDfQZvZxNUrBrihDhL3xcrYegTblhmEiCrg2kKQz4XsFIaemE5BF4ybSaQ==}
    dependencies:
      get-func-name: 2.0.0
    dev: true

  /lru-cache@4.1.5:
    resolution: {integrity: sha512-sWZlbEP2OsHNkXrMl5GYk/jKk70MBng6UU4YI/qGDYbgf6YbP4EvmqISbXCoJiRKs+1bSpFHVgQxvJ17F2li5g==}
    dependencies:
      pseudomap: 1.0.2
      yallist: 2.1.2
    dev: true

  /lru-cache@6.0.0:
    resolution: {integrity: sha512-Jo6dJ04CmSjuznwJSS3pUeWmd/H0ffTlkXXgwZi+eq1UCmqQwCh+eLsYOYCwY991i2Fah4h1BEMCx4qThGbsiA==}
    engines: {node: '>=10'}
    dependencies:
      yallist: 4.0.0
    dev: false

  /make-dir@3.1.0:
    resolution: {integrity: sha512-g3FeP20LNwhALb/6Cz6Dd4F2ngze0jz7tbzrD2wAV+o9FeNHe4rL+yK2md0J/fiSf1sa1ADhXqi5+oVwOM/eGw==}
    engines: {node: '>=8'}
    dependencies:
      semver: 6.3.0
    dev: true

  /map-obj@1.0.1:
    resolution: {integrity: sha512-7N/q3lyZ+LVCp7PzuxrJr4KMbBE2hW7BT7YNia330OFxIf4d3r5zVpicP2650l7CPN6RM9zOJRl3NGpqSiw3Eg==}
    engines: {node: '>=0.10.0'}
    dev: true

  /map-obj@4.3.0:
    resolution: {integrity: sha512-hdN1wVrZbb29eBGiGjJbeP8JbKjq1urkHJ/LIP/NY48MZ1QVXUsQBV1G1zvYFHn1XE06cwjBsOI2K3Ulnj1YXQ==}
    engines: {node: '>=8'}
    dev: true

  /meow@6.1.1:
    resolution: {integrity: sha512-3YffViIt2QWgTy6Pale5QpopX/IvU3LPL03jOTqp6pGj3VjesdO/U8CuHMKpnQr4shCNCM5fd5XFFvIIl6JBHg==}
    engines: {node: '>=8'}
    dependencies:
      '@types/minimist': 1.2.2
      camelcase-keys: 6.2.2
      decamelize-keys: 1.1.1
      hard-rejection: 2.1.0
      minimist-options: 4.1.0
      normalize-package-data: 2.5.0
      read-pkg-up: 7.0.1
      redent: 3.0.0
      trim-newlines: 3.0.1
      type-fest: 0.13.1
      yargs-parser: 18.1.3
    dev: true

  /merge-stream@2.0.0:
    resolution: {integrity: sha512-abv/qOcuPfk3URPfDzmZU1LKmuw8kT+0nIHvKrKgFrwifol/doWcdA4ZqsWQ8ENrFKkd67Mfpo/LovbIUsbt3w==}
    dev: true

  /merge2@1.4.1:
    resolution: {integrity: sha512-8q7VEgMJW4J8tcfVPy8g09NcQwZdbwFEqhe/WZkoIzjn/3TGDwtOCYtXGxA3O8tPzpczCCDgv+P2P5y00ZJOOg==}
    engines: {node: '>= 8'}
    dev: true

  /micromatch@4.0.5:
    resolution: {integrity: sha512-DMy+ERcEW2q8Z2Po+WNXuw3c5YaUSFjAO5GsJqfEl7UjvtIuFKO6ZrKvcItdy98dwFI2N1tg3zNIdKaQT+aNdA==}
    engines: {node: '>=8.6'}
    dependencies:
      braces: 3.0.2
      picomatch: 2.3.1
    dev: true

  /mime-db@1.52.0:
    resolution: {integrity: sha512-sPU4uV7dYlvtWJxwwxHD0PuihVNiE7TyAbQ5SWxDCB9mUYvOgroQOwYQQOKPJ8CIbE+1ETVlOoK1UC2nU3gYvg==}
    engines: {node: '>= 0.6'}
    dev: true

  /mime-types@2.1.35:
    resolution: {integrity: sha512-ZDY+bPm5zTTF+YpCrAU9nK0UgICYPT0QtT1NZWFv4s++TNkcgVaT0g6+4R2uI4MjQjzysHB1zxuWL50hzaeXiw==}
    engines: {node: '>= 0.6'}
    dependencies:
      mime-db: 1.52.0
    dev: true

  /mimic-fn@2.1.0:
    resolution: {integrity: sha512-OqbOk5oEQeAZ8WXWydlu9HJjz9WVdEIvamMCcXmuqUYjTknH/sqsWvhQ3vgwKFRR1HpjvNBKQ37nbJgYzGqGcg==}
    engines: {node: '>=6'}
    dev: true

  /mimic-fn@4.0.0:
    resolution: {integrity: sha512-vqiC06CuhBTUdZH+RYl8sFrL096vA45Ok5ISO6sE/Mr1jRbGH4Csnhi8f3wKVl7x8mO4Au7Ir9D3Oyv1VYMFJw==}
    engines: {node: '>=12'}
    dev: true

  /min-indent@1.0.1:
    resolution: {integrity: sha512-I9jwMn07Sy/IwOj3zVkVik2JTvgpaykDZEigL6Rx6N9LbMywwUSMtxET+7lVoDLLd3O3IXwJwvuuns8UB/HeAg==}
    engines: {node: '>=4'}
    dev: true

  /minimalistic-assert@1.0.1:
    resolution: {integrity: sha512-UtJcAD4yEaGtjPezWuO9wC4nwUnVH/8/Im3yEHQP4b67cXlD/Qr9hdITCU1xDbSEXg2XKNaP8jsReV7vQd00/A==}
    dev: false

  /minimalistic-crypto-utils@1.0.1:
    resolution: {integrity: sha512-JIYlbt6g8i5jKfJ3xz7rF0LXmv2TkDxBLUkiBeZ7bAx4GnnNMr8xFpGnOxn6GhTEHx3SjRrZEoU+j04prX1ktg==}
    dev: false

  /minimatch@3.1.2:
    resolution: {integrity: sha512-J7p63hRiAjw1NDEww1W7i37+ByIrOWO5XQQAzZ3VOcL0PNybwpfmV/N05zFAzwQ9USyEcX6t3UO+K5aqBQOIHw==}
    dependencies:
      brace-expansion: 1.1.11
    dev: true

  /minimist-options@4.1.0:
    resolution: {integrity: sha512-Q4r8ghd80yhO/0j1O3B2BjweX3fiHg9cdOwjJd2J76Q135c+NDxGCqdYKQ1SKBuFfgWbAUzBfvYjPUEeNgqN1A==}
    engines: {node: '>= 6'}
    dependencies:
      arrify: 1.0.1
      is-plain-obj: 1.1.0
      kind-of: 6.0.3
    dev: true

  /mixme@0.5.4:
    resolution: {integrity: sha512-3KYa4m4Vlqx98GPdOHghxSdNtTvcP8E0kkaJ5Dlh+h2DRzF7zpuVVcA8B0QpKd11YJeP9QQ7ASkKzOeu195Wzw==}
    engines: {node: '>= 8.0.0'}
    dev: true

  /motion@10.16.2:
    resolution: {integrity: sha512-p+PurYqfUdcJZvtnmAqu5fJgV2kR0uLFQuBKtLeFVTrYEVllI99tiOTSefVNYuip9ELTEkepIIDftNdze76NAQ==}
    dependencies:
      '@motionone/animation': 10.15.1
      '@motionone/dom': 10.16.2
      '@motionone/svelte': 10.16.2
      '@motionone/types': 10.15.1
      '@motionone/utils': 10.15.1
      '@motionone/vue': 10.16.2
    dev: false

  /mrmime@1.0.1:
    resolution: {integrity: sha512-hzzEagAgDyoU1Q6yg5uI+AorQgdvMCur3FcKf7NhMKWsaYg+RnbTyHRa/9IlLF9rf455MOCtcqqrQQ83pPP7Uw==}
    engines: {node: '>=10'}
    dev: true

  /ms@2.1.2:
    resolution: {integrity: sha512-sGkPx+VjMtmA6MX27oA4FBFELFCZZ4S4XqeGOXCv68tT+jb3vk/RyaKWP0PTKyWtmLSM0b+adUTEvbs1PEaH2w==}

  /ms@2.1.3:
    resolution: {integrity: sha512-6FlzubTLZG3J2a/NVCAleEhjzq5oxgHyaCU9yYXvcLsvoVaHJq/s5xXI6/XXP6tz7R9xAOtHnSO/tXtF3WRTlA==}
    dev: false

  /msw@0.49.3(typescript@5.0.4):
    resolution: {integrity: sha512-kRCbDNbNnRq5LC1H/NUceZlrPAvSrMH6Or0mirIuH69NY84xwDruPn/hkXTovIK1KwDwbk+ZdoSyJlpiekLxEA==}
    engines: {node: '>=14'}
    hasBin: true
    requiresBuild: true
    peerDependencies:
      typescript: '>= 4.4.x <= 4.9.x'
    peerDependenciesMeta:
      typescript:
        optional: true
    dependencies:
      '@mswjs/cookies': 0.2.2
      '@mswjs/interceptors': 0.17.6
      '@open-draft/until': 1.0.3
      '@types/cookie': 0.4.1
      '@types/js-levenshtein': 1.1.1
      chalk: 4.1.1
      chokidar: 3.5.3
      cookie: 0.4.2
      graphql: 16.6.0
      headers-polyfill: 3.1.2
      inquirer: 8.2.5
      is-node-process: 1.0.1
      js-levenshtein: 1.1.6
      node-fetch: 2.6.7
      outvariant: 1.3.0
      path-to-regexp: 6.2.1
      strict-event-emitter: 0.4.4
      type-fest: 2.19.0
      typescript: 5.0.4
      yargs: 17.6.0
    transitivePeerDependencies:
      - encoding
      - supports-color
    dev: true

  /multiformats@9.9.0:
    resolution: {integrity: sha512-HoMUjhH9T8DDBNT+6xzkrd9ga/XiBI4xLr58LJACwK6G3HTOPeMz4nB4KJs33L2BelrIJa7P0VuNaVF3hMYfjg==}
    dev: false

  /mute-stream@0.0.8:
    resolution: {integrity: sha512-nnbWWOkoWyUsTjKrhgD0dcz22mdkSnpYqbEjIm2nhwhuxlSkpywJmBo8h0ZqJdkp73mb90SssHkN4rsRaBAfAA==}
    dev: true

  /mz@2.7.0:
    resolution: {integrity: sha512-z81GNO7nnYMEhrGh9LeymoE4+Yr0Wn5McHIZMK5cfQCl+NDX08sCZgUc9/6MHni9IWuFLm1Z3HTCXu2z9fN62Q==}
    dependencies:
      any-promise: 1.3.0
      object-assign: 4.1.1
      thenify-all: 1.6.0
    dev: true

  /nanoid@3.3.4:
    resolution: {integrity: sha512-MqBkQh/OHTS2egovRtLk45wEyNXwF+cokD+1YPf9u5VfJiRdAiRwB2froX5Co9Rh20xs4siNPm8naNotSD6RBw==}
    engines: {node: ^10 || ^12 || ^13.7 || ^14 || >=15.0.1}
    hasBin: true
    dev: true

  /node-addon-api@2.0.2:
    resolution: {integrity: sha512-Ntyt4AIXyaLIuMHF6IOoTakB3K+RWxwtsHNRxllEoA6vPwP9o4866g6YWDLUdnucilZhmkxiHwHr11gAENw+QA==}
    dev: false

  /node-fetch@2.6.7:
    resolution: {integrity: sha512-ZjMPFEfVx5j+y2yF35Kzx5sF7kDzxuDj6ziH4FFbOp87zKDZNx8yExJIb05OGF4Nlt9IHFIMBkRl41VdvcNdbQ==}
    engines: {node: 4.x || >=6.0.0}
    peerDependencies:
      encoding: ^0.1.0
    peerDependenciesMeta:
      encoding:
        optional: true
    dependencies:
      whatwg-url: 5.0.0

  /node-gyp-build@4.5.0:
    resolution: {integrity: sha512-2iGbaQBV+ITgCz76ZEjmhUKAKVf7xfY1sRl4UiKQspfZMH2h06SyhNsnSVy50cwkFQDGLyif6m/6uFXHkOZ6rg==}
    hasBin: true

  /normalize-package-data@2.5.0:
    resolution: {integrity: sha512-/5CMN3T0R4XTj4DcGaexo+roZSdSFW/0AOOTROrjxzCG1wrWXEsGbRKevjlIL+ZDE4sZlJr5ED4YW0yqmkK+eA==}
    dependencies:
      hosted-git-info: 2.8.9
      resolve: 1.22.1
      semver: 5.7.1
      validate-npm-package-license: 3.0.4
    dev: true

  /normalize-path@3.0.0:
    resolution: {integrity: sha512-6eZs5Ls3WtCisHWp9S2GUy8dqkpGi4BVSz3GaqiE6ezub0512ESztXUwUB6C6IKbQkY2Pnb/mD4WYojCRwcwLA==}
    engines: {node: '>=0.10.0'}
    dev: true

  /npm-run-path@4.0.1:
    resolution: {integrity: sha512-S48WzZW777zhNIrn7gxOlISNAqi9ZC/uQFnRdbeIHhZhCA6UqpkOT8T1G7BvfdgP4Er8gF4sUbaS0i7QvIfCWw==}
    engines: {node: '>=8'}
    dependencies:
      path-key: 3.1.1
    dev: true

  /npm-run-path@5.1.0:
    resolution: {integrity: sha512-sJOdmRGrY2sjNTRMbSvluQqg+8X7ZK61yvzBEIDhz4f8z1TZFYABsqjjCBd/0PUNE9M6QDgHJXQkGUEm7Q+l9Q==}
    engines: {node: ^12.20.0 || ^14.13.1 || >=16.0.0}
    dependencies:
      path-key: 4.0.0
    dev: true

  /nwsapi@2.2.2:
    resolution: {integrity: sha512-90yv+6538zuvUMnN+zCr8LuV6bPFdq50304114vJYJ8RDyK8D5O9Phpbd6SZWgI7PwzmmfN1upeOJlvybDSgCw==}
    dev: true

  /object-assign@4.1.1:
    resolution: {integrity: sha512-rJgTQnkUnH1sFw8yT6VSU3zD3sWmu6sZhIseY8VX+GRu3P6F7Fu+JNDoXfklElbLJSnc3FUQHVe4cU5hj+BcUg==}
    engines: {node: '>=0.10.0'}
    dev: true

  /object-inspect@1.12.2:
    resolution: {integrity: sha512-z+cPxW0QGUp0mcqcsgQyLVRDoXFQbXOwBaqyF7VIgI4TWNQsDHrBpUQslRmIfAoYWdYzs6UlKJtB2XJpTaNSpQ==}

  /object-keys@1.1.1:
    resolution: {integrity: sha512-NuAESUOUMrlIXOfHKzD6bpPu3tYt3xvjNdRIQ+FeT0lNb4K8WR70CaDxhuNguS2XG+GjkyMwOzsN5ZktImfhLA==}
    engines: {node: '>= 0.4'}
    dev: true

  /object.assign@4.1.4:
    resolution: {integrity: sha512-1mxKf0e58bvyjSCtKYY4sRe9itRk3PJpquJOjeIkz885CczcI4IvJJDLPS72oowuSh+pBxUFROpX+TU++hxhZQ==}
    engines: {node: '>= 0.4'}
    dependencies:
      call-bind: 1.0.2
      define-properties: 1.1.4
      has-symbols: 1.0.3
      object-keys: 1.1.1
    dev: true

<<<<<<< HEAD
  /oboe@2.1.5:
    resolution: {integrity: sha512-zRFWiF+FoicxEs3jNI/WYUrVEgA7DeET/InK0XQuudGHRg8iIob3cNPrJTKaz4004uaA9Pbe+Dwa8iluhjLZWA==}
    dependencies:
      http-https: 1.0.0
    dev: false

=======
>>>>>>> 827df8a2
  /on-exit-leak-free@0.2.0:
    resolution: {integrity: sha512-dqaz3u44QbRXQooZLTUKU41ZrzYrcvLISVgbrzbyCMxpmSLJvZ3ZamIJIZ29P6OhZIkNIQKosdeM6t1LYbA9hg==}
    dev: false

  /once@1.4.0:
    resolution: {integrity: sha512-lNaJgI+2Q5URQBkccEKHTQOPaXdUxnZZElQTZY0MFUAuaEqe1E+Nyvgdz/aIyNi6Z9MzO5dv1H8n58/GELp3+w==}
    dependencies:
      wrappy: 1.0.2

  /onetime@5.1.2:
    resolution: {integrity: sha512-kbpaSSGJTWdAY5KPVeMOKXSrPtr8C8C7wodJbcsd51jRnmD+GZu8Y0VoU6Dm5Z4vWr0Ig/1NKuWRKf7j5aaYSg==}
    engines: {node: '>=6'}
    dependencies:
      mimic-fn: 2.1.0
    dev: true

  /onetime@6.0.0:
    resolution: {integrity: sha512-1FlR+gjXK7X+AsAHso35MnyN5KqGwJRi/31ft6x0M194ht7S+rWAvd7PHss9xSKMzE0asv1pyIHaJYq+BbacAQ==}
    engines: {node: '>=12'}
    dependencies:
      mimic-fn: 4.0.0
    dev: true

  /optionator@0.8.3:
    resolution: {integrity: sha512-+IW9pACdk3XWmmTXG8m3upGUJst5XRGzxMRjXzAuJ1XnIFNvfhjjIuYkDvysnPQ7qzqVzLt78BCruntqRhWQbA==}
    engines: {node: '>= 0.8.0'}
    dependencies:
      deep-is: 0.1.4
      fast-levenshtein: 2.0.6
      levn: 0.3.0
      prelude-ls: 1.1.2
      type-check: 0.3.2
      word-wrap: 1.2.3
    dev: true

  /ora@5.4.1:
    resolution: {integrity: sha512-5b6Y85tPxZZ7QytO+BQzysW31HJku27cRIlkbAXaNx+BdcVi+LlRFmVXzeF6a7JCwJpyw5c4b+YSVImQIrBpuQ==}
    engines: {node: '>=10'}
    dependencies:
      bl: 4.1.0
      chalk: 4.1.2
      cli-cursor: 3.1.0
      cli-spinners: 2.7.0
      is-interactive: 1.0.0
      is-unicode-supported: 0.1.0
      log-symbols: 4.1.0
      strip-ansi: 6.0.1
      wcwidth: 1.0.1
    dev: true

  /os-tmpdir@1.0.2:
    resolution: {integrity: sha512-D2FR03Vir7FIu45XBY20mTb+/ZSWB00sjU9jdQXt83gDrI4Ztz5Fs7/yy74g2N5SVQY4xY1qDr4rNddwYRVX0g==}
    engines: {node: '>=0.10.0'}
    dev: true

  /outdent@0.5.0:
    resolution: {integrity: sha512-/jHxFIzoMXdqPzTaCpFzAAWhpkSjZPF4Vsn6jAfNpmbH/ymsmd7Qc6VE9BGn0L6YMj6uwpQLxCECpus4ukKS9Q==}
    dev: true

  /outvariant@1.3.0:
    resolution: {integrity: sha512-yeWM9k6UPfG/nzxdaPlJkB2p08hCg4xP6Lx99F+vP8YF7xyZVfTmJjrrNalkmzudD4WFvNLVudQikqUmF8zhVQ==}
    dev: true

  /p-filter@2.1.0:
    resolution: {integrity: sha512-ZBxxZ5sL2HghephhpGAQdoskxplTwr7ICaehZwLIlfL6acuVgZPm8yBNuRAFBGEqtD/hmUeq9eqLg2ys9Xr/yw==}
    engines: {node: '>=8'}
    dependencies:
      p-map: 2.1.0
    dev: true

  /p-limit@2.3.0:
    resolution: {integrity: sha512-//88mFWSJx8lxCzwdAABTJL2MyWB12+eIY7MDL2SqLmAkeKU9qxRvWuSyTjm3FUmpBEMuFfckAIqEaVGUDxb6w==}
    engines: {node: '>=6'}
    dependencies:
      p-try: 2.2.0

  /p-limit@3.1.0:
    resolution: {integrity: sha512-TYOanM3wGwNGsZN2cVTYPArw454xnXj5qmWF1bEoAc4+cU/ol7GVh7odevjp1FNHduHc3KZMcFduxU5Xc6uJRQ==}
    engines: {node: '>=10'}
    dependencies:
      yocto-queue: 0.1.0
    dev: true

  /p-locate@4.1.0:
    resolution: {integrity: sha512-R79ZZ/0wAxKGu3oYMlz8jy/kbhsNrS7SKZ7PxEHBgJ5+F2mtFW2fK2cOtBh1cHYkQsbzFV7I+EoRKe6Yt0oK7A==}
    engines: {node: '>=8'}
    dependencies:
      p-limit: 2.3.0

  /p-locate@5.0.0:
    resolution: {integrity: sha512-LaNjtRWUBY++zB5nE/NwcaoMylSPk+S+ZHNB1TzdbMJMny6dynpAGt7X/tl/QYq3TIeE6nxHppbo2LGymrG5Pw==}
    engines: {node: '>=10'}
    dependencies:
      p-limit: 3.1.0
    dev: true

  /p-map@2.1.0:
    resolution: {integrity: sha512-y3b8Kpd8OAN444hxfBbFfj1FY/RjtTd8tzYwhUqNYXx0fXx2iX4maP4Qr6qhIKbQXI02wTLAda4fYUbDagTUFw==}
    engines: {node: '>=6'}
    dev: true

  /p-try@2.2.0:
    resolution: {integrity: sha512-R4nPAVTAU0B9D35/Gk3uJf/7XYbQcyohSKdvAxIRSNghFl4e71hVoGnBNQz9cWaXxO2I10KTC+3jMdvvoKw6dQ==}
    engines: {node: '>=6'}

  /parse-json@5.2.0:
    resolution: {integrity: sha512-ayCKvm/phCGxOkYRSCM82iDwct8/EonSEgCSxWxD7ve6jHggsFl4fZVQBPRNgQoKiuV/odhFrGzQXZwbifC8Rg==}
    engines: {node: '>=8'}
    dependencies:
      '@babel/code-frame': 7.18.6
      error-ex: 1.3.2
      json-parse-even-better-errors: 2.3.1
      lines-and-columns: 1.2.4
    dev: true

  /parse5@7.1.2:
    resolution: {integrity: sha512-Czj1WaSVpaoj0wbhMzLmWD69anp2WH7FXMB9n1Sy8/ZFF9jolSQVMu1Ij5WIyGmcBmhk7EOndpO4mIpihVqAXw==}
    dependencies:
      entities: 4.4.0
    dev: true

  /path-exists@4.0.0:
    resolution: {integrity: sha512-ak9Qy5Q7jYb2Wwcey5Fpvg2KoAc/ZIhLSLOSBmRmygPsGwkVVt0fZa0qrtMz+m6tJTAHfZQ8FnmB4MG4LWy7/w==}
    engines: {node: '>=8'}

  /path-is-absolute@1.0.1:
    resolution: {integrity: sha512-AVbw3UJ2e9bq64vSaS9Am0fje1Pa8pbGqTTsmXfaIiMpnr5DlDhfJOuLj9Sf95ZPVDAUerDfEk88MPmPe7UCQg==}
    engines: {node: '>=0.10.0'}
    dev: true

  /path-key@3.1.1:
    resolution: {integrity: sha512-ojmeN0qd+y0jszEtoY48r0Peq5dwMEkIlCOu6Q5f41lfkswXuKtYrhgoTpLnyIcHm24Uhqx+5Tqm2InSwLhE6Q==}
    engines: {node: '>=8'}
    dev: true

  /path-key@4.0.0:
    resolution: {integrity: sha512-haREypq7xkM7ErfgIyA0z+Bj4AGKlMSdlQE2jvJo6huWD1EdkKYV+G/T4nq0YEF2vgTT8kqMFKo1uHn950r4SQ==}
    engines: {node: '>=12'}
    dev: true

  /path-parse@1.0.7:
    resolution: {integrity: sha512-LDJzPVEEEPR+y48z93A0Ed0yXb8pAByGWo/k5YYdYgpY2/2EsOsksJrq7lOHxryrVOn1ejG6oAp8ahvOIQD8sw==}
    dev: true

  /path-to-regexp@6.2.1:
    resolution: {integrity: sha512-JLyh7xT1kizaEvcaXOQwOc2/Yhw6KZOvPf1S8401UyLk86CU79LN3vl7ztXGm/pZ+YjoyAJ4rxmHwbkBXJX+yw==}
    dev: true

  /path-type@4.0.0:
    resolution: {integrity: sha512-gDKb8aZMDeD/tZWs9P6+q0J9Mwkdl6xMV8TjnGP3qJVJ06bdMgkbBlLU8IdfOsIsFz2BW1rNVT3XuNEl8zPAvw==}
    engines: {node: '>=8'}
    dev: true

  /pathval@1.1.1:
    resolution: {integrity: sha512-Dp6zGqpTdETdR63lehJYPeIOqpiNBNtc7BpWSLrOje7UaIsE5aY92r/AunQA7rsXvet3lrJ3JnZX29UPTKXyKQ==}
    dev: true

  /picocolors@1.0.0:
    resolution: {integrity: sha512-1fygroTLlHu66zi26VoTDv8yRgm0Fccecssto+MhsZ0D/DGW2sm8E8AjW7NU5VVTRt5GxbeZ5qBuJr+HyLYkjQ==}
    dev: true

  /picomatch@2.3.1:
    resolution: {integrity: sha512-JU3teHTNjmE2VCGFzuY8EXzCDVwEqB2a8fsIvwaStHhAWJEeVd1o1QD80CU6+ZdEXXSLbSsuLwJjkCBWqRQUVA==}
    engines: {node: '>=8.6'}
    dev: true

  /pify@3.0.0:
    resolution: {integrity: sha512-C3FsVNH1udSEX48gGX1xfvwTWfsYWj5U+8/uK15BGzIGrKoUpghX8hWZwa/OFnakBiiVNmBvemTJR5mcy7iPcg==}
    engines: {node: '>=4'}
    dev: false

  /pify@4.0.1:
    resolution: {integrity: sha512-uB80kBFb/tfd68bVleG9T5GGsGPjJrLAUpR5PZIrhBnIaRTQRjqdJSsIKkOP6OAIFbj7GOrcudc5pNjZ+geV2g==}
    engines: {node: '>=6'}
    dev: true

  /pify@5.0.0:
    resolution: {integrity: sha512-eW/gHNMlxdSP6dmG6uJip6FXN0EQBwm2clYYd8Wul42Cwu/DK8HEftzsapcNdYe2MfLiIwZqsDk2RDEsTE79hA==}
    engines: {node: '>=10'}
    dev: false

  /pino-abstract-transport@0.5.0:
    resolution: {integrity: sha512-+KAgmVeqXYbTtU2FScx1XS3kNyfZ5TrXY07V96QnUSFqo2gAqlvmaxH67Lj7SWazqsMabf+58ctdTcBgnOLUOQ==}
    dependencies:
      duplexify: 4.1.2
      split2: 4.1.0
    dev: false

  /pino-std-serializers@4.0.0:
    resolution: {integrity: sha512-cK0pekc1Kjy5w9V2/n+8MkZwusa6EyyxfeQCB799CQRhRt/CqYKiWs5adeu8Shve2ZNffvfC/7J64A2PJo1W/Q==}
    dev: false

  /pino@7.11.0:
    resolution: {integrity: sha512-dMACeu63HtRLmCG8VKdy4cShCPKaYDR4youZqoSWLxl5Gu99HUw8bw75thbPv9Nip+H+QYX8o3ZJbTdVZZ2TVg==}
    hasBin: true
    dependencies:
      atomic-sleep: 1.0.0
      fast-redact: 3.1.2
      on-exit-leak-free: 0.2.0
      pino-abstract-transport: 0.5.0
      pino-std-serializers: 4.0.0
      process-warning: 1.0.0
      quick-format-unescaped: 4.0.4
      real-require: 0.1.0
      safe-stable-stringify: 2.4.1
      sonic-boom: 2.8.0
      thread-stream: 0.15.2
    dev: false

  /pirates@4.0.5:
    resolution: {integrity: sha512-8V9+HQPupnaXMA23c5hvl69zXvTwTzyAYasnkb0Tts4XvO4CliqONMOnvlq26rkhLC3nWDFBJf73LU1e1VZLaQ==}
    engines: {node: '>= 6'}
    dev: true

  /pkg-dir@4.2.0:
    resolution: {integrity: sha512-HRDzbaKjC+AOWVXxAU/x54COGeIv9eb+6CkDSQoNTt4XyWoIJvuPsXizxu/Fr23EiekbtZwmh1IcIG/l/a10GQ==}
    engines: {node: '>=8'}
    dependencies:
      find-up: 4.1.0
    dev: true

  /pngjs@5.0.0:
    resolution: {integrity: sha512-40QW5YalBNfQo5yRYmiw7Yz6TKKVr3h6970B2YE+3fQpsWcrbj1PzJgxeJ19DRQjhMbKPIuMY8rFaXc8moolVw==}
    engines: {node: '>=10.13.0'}
    dev: false

  /postcss-load-config@3.1.4:
    resolution: {integrity: sha512-6DiM4E7v4coTE4uzA8U//WhtPwyhiim3eyjEMFCnUpzbrkK9wJHgKDT2mR+HbtSrd/NubVaYTOpSpjUl8NQeRg==}
    engines: {node: '>= 10'}
    peerDependencies:
      postcss: '>=8.0.9'
      ts-node: '>=9.0.0'
    peerDependenciesMeta:
      postcss:
        optional: true
      ts-node:
        optional: true
    dependencies:
      lilconfig: 2.0.6
      yaml: 1.10.2
    dev: true

  /postcss@8.4.18:
    resolution: {integrity: sha512-Wi8mWhncLJm11GATDaQKobXSNEYGUHeQLiQqDFG1qQ5UTDPTEvKw0Xt5NsTpktGTwLps3ByrWsBrG0rB8YQ9oA==}
    engines: {node: ^10 || ^12 || >=14}
    dependencies:
      nanoid: 3.3.4
      picocolors: 1.0.0
      source-map-js: 1.0.2
    dev: true

  /preact@10.12.0:
    resolution: {integrity: sha512-+w8ix+huD8CNZemheC53IPjMUFk921i02o30u0K6h53spMX41y/QhVDnG/nU2k42/69tvqWmVsgNLIiwRAcmxg==}
    dev: false

  /preferred-pm@3.0.3:
    resolution: {integrity: sha512-+wZgbxNES/KlJs9q40F/1sfOd/j7f1O9JaHcW5Dsn3aUUOZg3L2bjpVUcKV2jvtElYfoTuQiNeMfQJ4kwUAhCQ==}
    engines: {node: '>=10'}
    dependencies:
      find-up: 5.0.0
      find-yarn-workspace-root2: 1.2.16
      path-exists: 4.0.0
      which-pm: 2.0.0
    dev: true

  /prelude-ls@1.1.2:
    resolution: {integrity: sha512-ESF23V4SKG6lVSGZgYNpbsiaAkdab6ZgOxe52p7+Kid3W3u3bxR4Vfd/o21dmN7jSt0IwgZ4v5MUd26FEtXE9w==}
    engines: {node: '>= 0.8.0'}
    dev: true

  /prettier@2.8.3:
    resolution: {integrity: sha512-tJ/oJ4amDihPoufT5sM0Z1SKEuKay8LfVAMlbbhnnkvt6BUserZylqo2PN+p9KeljLr0OHa2rXHU1T8reeoTrw==}
    engines: {node: '>=10.13.0'}
    hasBin: true
    dev: true

  /process-warning@1.0.0:
    resolution: {integrity: sha512-du4wfLyj4yCZq1VupnVSZmRsPJsNuxoDQFdCFHLaYiEbFBD7QE0a+I4D7hOxrVnh78QE/YipFAj9lXHiXocV+Q==}
    dev: false

  /proxy-compare@2.5.1:
    resolution: {integrity: sha512-oyfc0Tx87Cpwva5ZXezSp5V9vht1c7dZBhvuV/y3ctkgMVUmiAGDVeeB0dKhGSyT0v1ZTEQYpe/RXlBVBNuCLA==}
    dev: false

  /pseudomap@1.0.2:
    resolution: {integrity: sha512-b/YwNhb8lk1Zz2+bXXpS/LK9OisiZZ1SNsSLxN1x2OXVEhW2Ckr/7mWE5vrC1ZTiJlD9g19jWszTmJsB+oEpFQ==}
    dev: true

  /psl@1.9.0:
    resolution: {integrity: sha512-E/ZsdU4HLs/68gYzgGTkMicWTLPdAftJLfJFlLUAAKZGkStNU72sZjT66SnMDVOfOWY/YAoiD7Jxa9iHvngcag==}
    dev: true

  /punycode@2.1.1:
    resolution: {integrity: sha512-XRsRjdf+j5ml+y/6GKHPZbrF/8p2Yga0JPtdqTIY2Xe5ohJPD9saDJJLPvp9+NSBprVvevdXZybnj2cv8OEd0A==}
    engines: {node: '>=6'}
    dev: true

  /qrcode@1.5.3:
    resolution: {integrity: sha512-puyri6ApkEHYiVl4CFzo1tDkAZ+ATcnbJrJ6RiBM1Fhctdn/ix9MTE3hRph33omisEbC/2fcfemsseiKgBPKZg==}
    engines: {node: '>=10.13.0'}
    hasBin: true
    dependencies:
      dijkstrajs: 1.0.2
      encode-utf8: 1.0.3
      pngjs: 5.0.0
      yargs: 15.4.1
    dev: false

  /qs@6.11.0:
    resolution: {integrity: sha512-MvjoMCJwEarSbUYk5O+nmoSzSutSsTwF85zcHPQ9OrlFoZOYIjaqBAJIqIXjptyD5vThxGq52Xu/MaJzRkIk4Q==}
    engines: {node: '>=0.6'}
    dependencies:
      side-channel: 1.0.4
    dev: false

  /query-string@6.13.5:
    resolution: {integrity: sha512-svk3xg9qHR39P3JlHuD7g3nRnyay5mHbrPctEBDUxUkHRifPHXJDhBUycdCC0NBjXoDf44Gb+IsOZL1Uwn8M/Q==}
    engines: {node: '>=6'}
    dependencies:
      decode-uri-component: 0.2.2
      split-on-first: 1.1.0
      strict-uri-encode: 2.0.0
    dev: false

  /query-string@7.1.3:
    resolution: {integrity: sha512-hh2WYhq4fi8+b+/2Kg9CEge4fDPvHS534aOOvOZeQ3+Vf2mCFsaFBYj0i+iXcAq6I9Vzp5fjMFBlONvayDC1qg==}
    engines: {node: '>=6'}
    dependencies:
      decode-uri-component: 0.2.2
      filter-obj: 1.1.0
      split-on-first: 1.1.0
      strict-uri-encode: 2.0.0
    dev: false

  /querystringify@2.2.0:
    resolution: {integrity: sha512-FIqgj2EUvTa7R50u0rGsyTftzjYmv/a3hO345bZNrqabNqjtgiDMgmo4mkUjd+nzU5oF3dClKqFIPUKybUyqoQ==}
    dev: true

  /queue-microtask@1.2.3:
    resolution: {integrity: sha512-NuaNSa6flKT5JaSYQzJok04JzTL1CA6aGhv5rfLW3PgqA+M2ChpZQnAC8h8i4ZFkBS8X5RqkDBHA7r4hej3K9A==}
    dev: true

  /quick-format-unescaped@4.0.4:
    resolution: {integrity: sha512-tYC1Q1hgyRuHgloV/YXs2w15unPVh8qfu/qCTfhTYamaw7fyhumKa2yGpdSo87vY32rIclj+4fWYQXUMs9EHvg==}
    dev: false

  /quick-lru@4.0.1:
    resolution: {integrity: sha512-ARhCpm70fzdcvNQfPoy49IaanKkTlRWF2JMzqhcJbhSFRZv7nPTvZJdcY7301IPmvW+/p0RgIWnQDLJxifsQ7g==}
    engines: {node: '>=8'}
    dev: true

  /randombytes@2.1.0:
    resolution: {integrity: sha512-vYl3iOX+4CKUWuxGi9Ukhie6fsqXqS9FE2Zaic4tNFD2N2QQaXOMFbuKK4QmDHC0JO6B1Zp41J0LpT0oR68amQ==}
    dependencies:
      safe-buffer: 5.2.1
    dev: false

  /react@18.2.0:
    resolution: {integrity: sha512-/3IjMdb2L9QbBdWiW5e3P2/npwMBaU9mHCSCUzNln0ZCYbcfTsGbTJrU/kGemdH2IWmB2ioZ+zkxtmq6g09fGQ==}
    engines: {node: '>=0.10.0'}
    dependencies:
      loose-envify: 1.4.0
    dev: false

  /read-pkg-up@7.0.1:
    resolution: {integrity: sha512-zK0TB7Xd6JpCLmlLmufqykGE+/TlOePD6qKClNW7hHDKFh/J7/7gCWGR7joEQEW1bKq3a3yUZSObOoWLFQ4ohg==}
    engines: {node: '>=8'}
    dependencies:
      find-up: 4.1.0
      read-pkg: 5.2.0
      type-fest: 0.8.1
    dev: true

  /read-pkg@5.2.0:
    resolution: {integrity: sha512-Ug69mNOpfvKDAc2Q8DRpMjjzdtrnv9HcSMX+4VsZxD1aZ6ZzrIE7rlzXBtWTyhULSMKg076AW6WR5iZpD0JiOg==}
    engines: {node: '>=8'}
    dependencies:
      '@types/normalize-package-data': 2.4.1
      normalize-package-data: 2.5.0
      parse-json: 5.2.0
      type-fest: 0.6.0
    dev: true

  /read-yaml-file@1.1.0:
    resolution: {integrity: sha512-VIMnQi/Z4HT2Fxuwg5KrY174U1VdUIASQVWXXyqtNRtxSr9IYkn1rsI6Tb6HsrHCmB7gVpNwX6JxPTHcH6IoTA==}
    engines: {node: '>=6'}
    dependencies:
      graceful-fs: 4.2.10
      js-yaml: 3.14.1
      pify: 4.0.1
      strip-bom: 3.0.0
    dev: true

  /readable-stream@3.6.0:
    resolution: {integrity: sha512-BViHy7LKeTz4oNnkcLJ+lVSL6vpiFeX6/d3oSH8zCW7UxP2onchk+vTGB143xuFjHS3deTgkKoXXymXqymiIdA==}
    engines: {node: '>= 6'}
    dependencies:
      inherits: 2.0.4
      string_decoder: 1.3.0
      util-deprecate: 1.0.2

  /readdirp@3.6.0:
    resolution: {integrity: sha512-hOS089on8RduqdbhvQ5Z37A0ESjsqz6qnRcffsMU3495FuTdqSm+7bhJ29JvIOsBDEEnan5DPu9t3To9VRlMzA==}
    engines: {node: '>=8.10.0'}
    dependencies:
      picomatch: 2.3.1
    dev: true

  /real-require@0.1.0:
    resolution: {integrity: sha512-r/H9MzAWtrv8aSVjPCMFpDMl5q66GqtmmRkRjpHTsp4zBAa+snZyiQNlMONiUmEJcsnaw0wCauJ2GWODr/aFkg==}
    engines: {node: '>= 12.13.0'}
    dev: false

  /redent@3.0.0:
    resolution: {integrity: sha512-6tDA8g98We0zd0GvVeMT9arEOnTw9qM03L9cJXaCjrip1OO764RDBLBfrB4cwzNGDj5OA5ioymC9GkizgWJDUg==}
    engines: {node: '>=8'}
    dependencies:
      indent-string: 4.0.0
      strip-indent: 3.0.0
    dev: true

  /regenerator-runtime@0.13.10:
    resolution: {integrity: sha512-KepLsg4dU12hryUO7bp/axHAKvwGOCV0sGloQtpagJ12ai+ojVDqkeGSiRX1zlq+kjIMZ1t7gpze+26QqtdGqw==}

  /regexp.prototype.flags@1.4.3:
    resolution: {integrity: sha512-fjggEOO3slI6Wvgjwflkc4NFRCTZAu5CnNfBd5qOMYhWdn67nJBBu34/TkD++eeFmd8C9r9jfXJ27+nSiRkSUA==}
    engines: {node: '>= 0.4'}
    dependencies:
      call-bind: 1.0.2
      define-properties: 1.1.4
      functions-have-names: 1.2.3
    dev: true

  /require-directory@2.1.1:
    resolution: {integrity: sha512-fGxEI7+wsG9xrvdjsrlmL22OMTTiHRwAMroiEeMgq8gzoLC/PQr7RsRDSTLUg/bZAZtF+TVIkHc6/4RIKrui+Q==}
    engines: {node: '>=0.10.0'}

  /require-main-filename@2.0.0:
    resolution: {integrity: sha512-NKN5kMDylKuldxYLSUfrbo5Tuzh4hd+2E8NPPX02mZtn1VuREQToYe/ZdlJy+J3uCpfaiGF05e7B8W0iXbQHmg==}

  /requires-port@1.0.0:
    resolution: {integrity: sha512-KigOCHcocU3XODJxsu8i/j8T9tzT4adHiecwORRQ0ZZFcp7ahwXuRU1m+yuO90C5ZUyGeGfocHDI14M3L3yDAQ==}
    dev: true

  /resolve-from@5.0.0:
    resolution: {integrity: sha512-qYg9KP24dD5qka9J47d0aVky0N+b4fTU89LN9iDnjB5waksiC49rvMB0PrUJQGoTmH50XPiqOvAjDfaijGxYZw==}
    engines: {node: '>=8'}
    dev: true

  /resolve@1.22.1:
    resolution: {integrity: sha512-nBpuuYuY5jFsli/JIs1oldw6fOQCBioohqWZg/2hiaOybXOft4lonv85uDOKXdf8rhyK159cxU5cDcK/NKk8zw==}
    hasBin: true
    dependencies:
      is-core-module: 2.11.0
      path-parse: 1.0.7
      supports-preserve-symlinks-flag: 1.0.0
    dev: true

  /restore-cursor@3.1.0:
    resolution: {integrity: sha512-l+sSefzHpj5qimhFSE5a8nufZYAM3sBSVMAPtYkmC+4EH2anSGaEMXSD0izRQbu9nfyQ9y5JrVmp7E8oZrUjvA==}
    engines: {node: '>=8'}
    dependencies:
      onetime: 5.1.2
      signal-exit: 3.0.7
    dev: true

  /reusify@1.0.4:
    resolution: {integrity: sha512-U9nH88a3fc/ekCF1l0/UP1IosiuIjyTh7hBvXVMHYgVcfGvt897Xguj2UOLDeI5BG2m7/uwyaLVT6fbtCwTyzw==}
    engines: {iojs: '>=1.0.0', node: '>=0.10.0'}
    dev: true

  /rimraf@3.0.2:
    resolution: {integrity: sha512-JZkJMZkAGFFPP2YqXZXPbMlMBgsxzE8ILs4lMIX/2o0L9UBw9O/Y3o6wFw/i9YLapcUJWwqbi3kdxIPdC62TIA==}
    hasBin: true
    dependencies:
      glob: 7.2.3
    dev: true

  /rollup@2.79.1:
    resolution: {integrity: sha512-uKxbd0IhMZOhjAiD5oAFp7BqvkA4Dv47qpOCtaNvng4HBwdbWtdOh8f5nZNuk2rp51PMGk3bzfWu5oayNEuYnw==}
    engines: {node: '>=10.0.0'}
    hasBin: true
    optionalDependencies:
      fsevents: 2.3.2
    dev: true

  /rollup@3.11.0:
    resolution: {integrity: sha512-+uWPPkpWQ2H3Qi7sNBcRfhhHJyUNgBYhG4wKe5wuGRj2m55kpo+0p5jubKNBjQODyPe6tSBE3tNpdDwEisQvAQ==}
    engines: {node: '>=14.18.0', npm: '>=8.0.0'}
    hasBin: true
    optionalDependencies:
      fsevents: 2.3.2
    dev: true

  /rome@12.1.2:
    resolution: {integrity: sha512-ObyDevKRU6k3R9fAK9hDvrX9FSPEJ0JWNv5i65enknV+epWjEIL0jnDuijPUX7MSVS6M/ngTiKUaeF3w63SJXw==}
    engines: {node: '>=14.*'}
    hasBin: true
    requiresBuild: true
    optionalDependencies:
      '@rometools/cli-darwin-arm64': 12.1.2
      '@rometools/cli-darwin-x64': 12.1.2
      '@rometools/cli-linux-arm64': 12.1.2
      '@rometools/cli-linux-x64': 12.1.2
      '@rometools/cli-win32-arm64': 12.1.2
      '@rometools/cli-win32-x64': 12.1.2
    dev: true

  /rpc-websockets@7.5.1:
    resolution: {integrity: sha512-kGFkeTsmd37pHPMaHIgN1LVKXMi0JD782v4Ds9ZKtLlwdTKjn+CxM9A9/gLT2LaOuEcEFGL98h1QWQtlOIdW0w==}
    dependencies:
      '@babel/runtime': 7.20.1
      eventemitter3: 4.0.7
      uuid: 8.3.2
      ws: 8.12.0(bufferutil@4.0.7)(utf-8-validate@5.0.10)
    optionalDependencies:
      bufferutil: 4.0.7
      utf-8-validate: 5.0.10
    dev: false

  /run-async@2.4.1:
    resolution: {integrity: sha512-tvVnVv01b8c1RrA6Ep7JkStj85Guv/YrMcwqYQnwjsAS2cTmmPGBBjAjpCW7RrSodNSoE2/qg9O4bceNvUuDgQ==}
    engines: {node: '>=0.12.0'}
    dev: true

  /run-parallel@1.2.0:
    resolution: {integrity: sha512-5l4VyZR86LZ/lDxZTR6jqL8AFE2S0IFLMP26AbjsLVADxHdhB/c0GUsH+y39UfCi3dzz8OlQuPmnaJOMoDHQBA==}
    dependencies:
      queue-microtask: 1.2.3
    dev: true

  /rxjs@6.6.7:
    resolution: {integrity: sha512-hTdwr+7yYNIT5n4AMYp85KA6yw2Va0FLa3Rguvbpa4W3I5xynaBZo41cM3XM+4Q6fRMj3sBYIR1VAmZMXYJvRQ==}
    engines: {npm: '>=2.0.0'}
    dependencies:
      tslib: 1.14.1
    dev: false

  /rxjs@7.8.0:
    resolution: {integrity: sha512-F2+gxDshqmIub1KdvZkaEfGDwLNpPvk9Fs6LD/MyQxNgMds/WH9OdDDXOmxUZpME+iSK3rQCctkL0DYyytUqMg==}
    dependencies:
      tslib: 2.5.0
    dev: true

  /safe-buffer@5.2.1:
    resolution: {integrity: sha512-rp3So07KcdmmKbGvgaNxQSJr7bGVSVk5S9Eq1F+ppbRo70+YeaDxkw5Dd8NPN+GD6bjnYm2VuPuCXmpuYvmCXQ==}

  /safe-json-utils@1.1.1:
    resolution: {integrity: sha512-SAJWGKDs50tAbiDXLf89PDwt9XYkWyANFWVzn4dTXl5QyI8t2o/bW5/OJl3lvc2WVU4MEpTo9Yz5NVFNsp+OJQ==}
    dev: false

  /safe-regex-test@1.0.0:
    resolution: {integrity: sha512-JBUUzyOgEwXQY1NuPtvcj/qcBDbDmEvWufhlnXZIm75DEHp+afM1r1ujJpJsV/gSM4t59tpDyPi1sd6ZaPFfsA==}
    dependencies:
      call-bind: 1.0.2
      get-intrinsic: 1.1.3
      is-regex: 1.1.4
    dev: true

  /safe-stable-stringify@2.4.1:
    resolution: {integrity: sha512-dVHE6bMtS/bnL2mwualjc6IxEv1F+OCUpA46pKUj6F8uDbUM0jCCulPqRNPSnWwGNKx5etqMjZYdXtrm5KJZGA==}
    engines: {node: '>=10'}
    dev: false

  /safer-buffer@2.1.2:
    resolution: {integrity: sha512-YZo3K82SD7Riyi0E1EQPojLz7kpepnSQI9IyPbHHg1XXXevb5dJI7tpyN2ADxGcQbHG7vcyRHk0cbwqcQriUtg==}
    dev: true

  /saxes@6.0.0:
    resolution: {integrity: sha512-xAg7SOnEhrm5zI3puOOKyy1OMcMlIJZYNJY7xLBwSze0UjhPLnWfj2GF2EpT0jmzaJKIWKHLsaSSajf35bcYnA==}
    engines: {node: '>=v12.22.7'}
    dependencies:
      xmlchars: 2.2.0
    dev: true

  /scrypt-js@3.0.1:
    resolution: {integrity: sha512-cdwTTnqPu0Hyvf5in5asVdZocVDTNRmR7XEcJuIzMjJeSHybHl7vpB66AzwTaIg6CLSbtjcxc8fqcySfnTkccA==}
    dev: false

  /semver@5.7.1:
    resolution: {integrity: sha512-sauaDf/PZdVgrLTNYHRtpXa1iRiKcaebiKQ1BJdpQlWH2lCvexQdX55snPFyK7QzpudqbCI0qXFfOasHdyNDGQ==}
    hasBin: true
    dev: true

  /semver@6.3.0:
    resolution: {integrity: sha512-b39TBaTSfV6yBrapU89p5fKekE2m/NwnDocOVruQFS1/veMgdzuPcnOM34M6CwxW8jH/lxEa5rBoDeUwu5HHTw==}
    hasBin: true
    dev: true

  /semver@7.3.8:
    resolution: {integrity: sha512-NB1ctGL5rlHrPJtFDVIVzTyQylMLu9N9VICA6HSFJo8MCGVTMW6gfpicwKmmK/dAjTOrqu5l63JJOpDSrAis3A==}
    engines: {node: '>=10'}
    hasBin: true
    dependencies:
      lru-cache: 6.0.0
    dev: false

  /set-blocking@2.0.0:
    resolution: {integrity: sha512-KiKBS8AnWGEyLzofFfmvKwpdPzqiy16LvQfK3yv/fVH7Bj13/wl3JSR1J+rfgRE9q7xUJK4qvgS8raSOeLUehw==}

  /set-cookie-parser@2.5.1:
    resolution: {integrity: sha512-1jeBGaKNGdEq4FgIrORu/N570dwoPYio8lSoYLWmX7sQ//0JY08Xh9o5pBcgmHQ/MbsYp/aZnOe1s1lIsbLprQ==}
    dev: true

  /sha.js@2.4.11:
    resolution: {integrity: sha512-QMEp5B7cftE7APOjk5Y6xgrbWu+WkLVQwk8JNjZ8nKRciZaByEW6MubieAiToS7+dwvrjGhH8jRXz3MVd0AYqQ==}
    hasBin: true
    dependencies:
      inherits: 2.0.4
      safe-buffer: 5.2.1
    dev: false

  /shebang-command@1.2.0:
    resolution: {integrity: sha512-EV3L1+UQWGor21OmnvojK36mhg+TyIKDh3iFBKBohr5xeXIhNBcx8oWdgkTEEQ+BEFFYdLRuqMfd5L84N1V5Vg==}
    engines: {node: '>=0.10.0'}
    dependencies:
      shebang-regex: 1.0.0
    dev: true

  /shebang-command@2.0.0:
    resolution: {integrity: sha512-kHxr2zZpYtdmrN1qDjrrX/Z1rR1kG8Dx+gkpK1G4eXmvXswmcE1hTWBWYUzlraYw1/yZp6YuDY77YtvbN0dmDA==}
    engines: {node: '>=8'}
    dependencies:
      shebang-regex: 3.0.0
    dev: true

  /shebang-regex@1.0.0:
    resolution: {integrity: sha512-wpoSFAxys6b2a2wHZ1XpDSgD7N9iVjg29Ph9uV/uaP9Ex/KXlkTZTeddxDPSYQpgvzKLGJke2UU0AzoGCjNIvQ==}
    engines: {node: '>=0.10.0'}
    dev: true

  /shebang-regex@3.0.0:
    resolution: {integrity: sha512-7++dFhtcx3353uBaq8DDR4NuxBetBzC7ZQOhmTQInHEd6bSrXdiEyzCvG07Z44UYdLShWUyXt5M/yhz8ekcb1A==}
    engines: {node: '>=8'}
    dev: true

  /side-channel@1.0.4:
    resolution: {integrity: sha512-q5XPytqFEIKHkGdiMIrY10mvLRvnQh42/+GoBlFW3b2LXLE2xxJpZFdm94we0BaoV3RwJyGqg5wS7epxTv0Zvw==}
    dependencies:
      call-bind: 1.0.2
      get-intrinsic: 1.1.3
      object-inspect: 1.12.2

  /signal-exit@3.0.7:
    resolution: {integrity: sha512-wnD2ZE+l+SPC/uoS0vXeE9L1+0wuaMqKlfz9AMUo38JsyLSBWSFcHR1Rri62LZc12vLr1gb3jl7iwQhgwpAbGQ==}
    dev: true

  /simple-git-hooks@2.8.1:
    resolution: {integrity: sha512-DYpcVR1AGtSfFUNzlBdHrQGPsOhuuEJ/FkmPOOlFysP60AHd3nsEpkGq/QEOdtUyT1Qhk7w9oLmFoMG+75BDog==}
    hasBin: true
    requiresBuild: true
    dev: true

  /sirv@2.0.2:
    resolution: {integrity: sha512-4Qog6aE29nIjAOKe/wowFTxOdmbEZKb+3tsLljaBRzJwtqto0BChD2zzH0LhgCSXiI+V7X+Y45v14wBZQ1TK3w==}
    engines: {node: '>= 10'}
    dependencies:
      '@polka/url': 1.0.0-next.21
      mrmime: 1.0.1
      totalist: 3.0.0
    dev: true

  /slash@3.0.0:
    resolution: {integrity: sha512-g9Q1haeby36OSStwb4ntCGGGaKsaVSjQ68fBxoQcutl5fS1vuY18H3wSt3jFyFtrkx+Kz0V1G85A4MyAdDMi2Q==}
    engines: {node: '>=8'}
    dev: true

  /smartwrap@2.0.2:
    resolution: {integrity: sha512-vCsKNQxb7PnCNd2wY1WClWifAc2lwqsG8OaswpJkVJsvMGcnEntdTCDajZCkk93Ay1U3t/9puJmb525Rg5MZBA==}
    engines: {node: '>=6'}
    hasBin: true
    dependencies:
      array.prototype.flat: 1.3.0
      breakword: 1.0.5
      grapheme-splitter: 1.0.4
      strip-ansi: 6.0.1
      wcwidth: 1.0.1
      yargs: 15.4.1
    dev: true

  /sonic-boom@2.8.0:
    resolution: {integrity: sha512-kuonw1YOYYNOve5iHdSahXPOK49GqwA+LZhI6Wz/l0rP57iKyXXIHaRagOBHAPmGwJC6od2Z9zgvZ5loSgMlVg==}
    dependencies:
      atomic-sleep: 1.0.0
    dev: false

  /source-map-js@1.0.2:
    resolution: {integrity: sha512-R0XvVJ9WusLiqTCEiGCmICCMplcCkIwwR11mOSD9CR5u+IXYdiseeEuXCVAjS54zqwkLcPNnmU4OeJ6tUrWhDw==}
    engines: {node: '>=0.10.0'}
    dev: true

  /source-map@0.6.1:
    resolution: {integrity: sha512-UjgapumWlbMhkBgzT7Ykc5YXUT46F0iKu8SGXq0bcwP5dz/h0Plj6enJqjz1Zbq2l5WaqYnrVbwWOWMyF3F47g==}
    engines: {node: '>=0.10.0'}
    dev: true

  /source-map@0.8.0-beta.0:
    resolution: {integrity: sha512-2ymg6oRBpebeZi9UUNsgQ89bhx01TcTkmNTGnNO88imTmbSgy4nfujrgVEFKWpMTEGA11EDkTt7mqObTPdigIA==}
    engines: {node: '>= 8'}
    dependencies:
      whatwg-url: 7.1.0
    dev: true

  /spawndamnit@2.0.0:
    resolution: {integrity: sha512-j4JKEcncSjFlqIwU5L/rp2N5SIPsdxaRsIv678+TZxZ0SRDJTm8JrxJMjE/XuiEZNEir3S8l0Fa3Ke339WI4qA==}
    dependencies:
      cross-spawn: 5.1.0
      signal-exit: 3.0.7
    dev: true

  /spdx-correct@3.1.1:
    resolution: {integrity: sha512-cOYcUWwhCuHCXi49RhFRCyJEK3iPj1Ziz9DpViV3tbZOwXD49QzIN3MpOLJNxh2qwq2lJJZaKMVw9qNi4jTC0w==}
    dependencies:
      spdx-expression-parse: 3.0.1
      spdx-license-ids: 3.0.12
    dev: true

  /spdx-exceptions@2.3.0:
    resolution: {integrity: sha512-/tTrYOC7PPI1nUAgx34hUpqXuyJG+DTHJTnIULG4rDygi4xu/tfgmq1e1cIRwRzwZgo4NLySi+ricLkZkw4i5A==}
    dev: true

  /spdx-expression-parse@3.0.1:
    resolution: {integrity: sha512-cbqHunsQWnJNE6KhVSMsMeH5H/L9EpymbzqTQ3uLwNCLZ1Q481oWaofqH7nO6V07xlXwY6PhQdQ2IedWx/ZK4Q==}
    dependencies:
      spdx-exceptions: 2.3.0
      spdx-license-ids: 3.0.12
    dev: true

  /spdx-license-ids@3.0.12:
    resolution: {integrity: sha512-rr+VVSXtRhO4OHbXUiAF7xW3Bo9DuuF6C5jH+q/x15j2jniycgKbxU09Hr0WqlSLUs4i4ltHGXqTe7VHclYWyA==}
    dev: true

  /split-on-first@1.1.0:
    resolution: {integrity: sha512-43ZssAJaMusuKWL8sKUBQXHWOpq8d6CfN/u1p4gUzfJkM05C8rxTmYrkIPTXapZpORA6LkkzcUulJ8FqA7Uudw==}
    engines: {node: '>=6'}
    dev: false

  /split2@4.1.0:
    resolution: {integrity: sha512-VBiJxFkxiXRlUIeyMQi8s4hgvKCSjtknJv/LVYbrgALPwf5zSKmEwV9Lst25AkvMDnvxODugjdl6KZgwKM1WYQ==}
    engines: {node: '>= 10.x'}
    dev: false

  /sprintf-js@1.0.3:
    resolution: {integrity: sha512-D9cPgkvLlV3t3IzL0D0YLvGA9Ahk4PcvVwUbN0dSGr1aP0Nrt4AEnTUbuGvquEC0mA64Gqt1fzirlRs5ibXx8g==}
    dev: true

  /stream-browserify@3.0.0:
    resolution: {integrity: sha512-H73RAHsVBapbim0tU2JwwOiXUj+fikfiaoYAKHF3VJfA0pe2BCzkhAHBlLG6REzE+2WNZcxOXjK7lkso+9euLA==}
    dependencies:
      inherits: 2.0.4
      readable-stream: 3.6.0
    dev: false

  /stream-shift@1.0.1:
    resolution: {integrity: sha512-AiisoFqQ0vbGcZgQPY1cdP2I76glaVA/RauYR4G4thNFgkTqr90yXTo4LYX60Jl+sIlPNHHdGSwo01AvbKUSVQ==}
    dev: false

  /stream-transform@2.1.3:
    resolution: {integrity: sha512-9GHUiM5hMiCi6Y03jD2ARC1ettBXkQBoQAe7nJsPknnI0ow10aXjTnew8QtYQmLjzn974BnmWEAJgCY6ZP1DeQ==}
    dependencies:
      mixme: 0.5.4
    dev: true

  /strict-event-emitter@0.2.8:
    resolution: {integrity: sha512-KDf/ujU8Zud3YaLtMCcTI4xkZlZVIYxTLr+XIULexP+77EEVWixeXroLUXQXiVtH4XH2W7jr/3PT1v3zBuvc3A==}
    dependencies:
      events: 3.3.0
    dev: true

  /strict-event-emitter@0.4.4:
    resolution: {integrity: sha512-rTCFXHBxs2/XvNc7InSkSwUkwyQ0T9eop/Qvm0atNUXpBxjwsJ5yb7Ih/tgHbjPdeCcB4aCP8K4tuo7hNKssNg==}
    dev: true

  /strict-uri-encode@2.0.0:
    resolution: {integrity: sha512-QwiXZgpRcKkhTj2Scnn++4PKtWsH0kpzZ62L2R6c/LUVYv7hVnZqcg2+sMuT6R7Jusu1vviK/MFsu6kNJfWlEQ==}
    engines: {node: '>=4'}
    dev: false

  /string-width@4.2.3:
    resolution: {integrity: sha512-wKyQRQpjJ0sIp62ErSZdGsjMJWsap5oRNihHhu6G7JVO/9jIB6UyevL+tXuOqrng8j/cxKTWyWUwvSTriiZz/g==}
    engines: {node: '>=8'}
    dependencies:
      emoji-regex: 8.0.0
      is-fullwidth-code-point: 3.0.0
      strip-ansi: 6.0.1

  /string.prototype.trimend@1.0.5:
    resolution: {integrity: sha512-I7RGvmjV4pJ7O3kdf+LXFpVfdNOxtCW/2C8f6jNiW4+PQchwxkCDzlk1/7p+Wl4bqFIZeF47qAHXLuHHWKAxog==}
    dependencies:
      call-bind: 1.0.2
      define-properties: 1.1.4
      es-abstract: 1.20.4
    dev: true

  /string.prototype.trimstart@1.0.5:
    resolution: {integrity: sha512-THx16TJCGlsN0o6dl2o6ncWUsdgnLRSA23rRE5pyGBw/mLr3Ej/R2LaqCtgP8VNMGZsvMWnf9ooZPyY2bHvUFg==}
    dependencies:
      call-bind: 1.0.2
      define-properties: 1.1.4
      es-abstract: 1.20.4
    dev: true

  /string_decoder@1.3.0:
    resolution: {integrity: sha512-hkRX8U1WjJFd8LsDJ2yQ/wWWxaopEsABU1XfkM8A+j0+85JAGppt16cr1Whg6KIbb4okU6Mql6BOj+uup/wKeA==}
    dependencies:
      safe-buffer: 5.2.1

  /strip-ansi@6.0.1:
    resolution: {integrity: sha512-Y38VPSHcqkFrCpFnQ9vuSXmquuv5oXOKpGeT6aGrr3o3Gc9AlVa6JBfUSOCnbxGGZF+/0ooI7KrPuUSztUdU5A==}
    engines: {node: '>=8'}
    dependencies:
      ansi-regex: 5.0.1

  /strip-bom@3.0.0:
    resolution: {integrity: sha512-vavAMRXOgBVNF6nyEEmL3DBK19iRpDcoIwW+swQ+CbGiu7lju6t+JklA1MHweoWtadgt4ISVUsXLyDq34ddcwA==}
    engines: {node: '>=4'}
    dev: true

  /strip-final-newline@2.0.0:
    resolution: {integrity: sha512-BrpvfNAE3dcvq7ll3xVumzjKjZQ5tI1sEUIKr3Uoks0XUl45St3FlatVqef9prk4jRDzhW6WZg+3bk93y6pLjA==}
    engines: {node: '>=6'}
    dev: true

  /strip-final-newline@3.0.0:
    resolution: {integrity: sha512-dOESqjYr96iWYylGObzd39EuNTa5VJxyvVAEm5Jnh7KGo75V43Hk1odPQkNDyXNmUR6k+gEiDVXnjB8HJ3crXw==}
    engines: {node: '>=12'}
    dev: true

  /strip-indent@3.0.0:
    resolution: {integrity: sha512-laJTa3Jb+VQpaC6DseHhF7dXVqHTfJPCRDaEbid/drOhgitgYku/letMUqOXFoWV0zIIUbjpdH2t+tYj4bQMRQ==}
    engines: {node: '>=8'}
    dependencies:
      min-indent: 1.0.1
    dev: true

  /strip-literal@1.0.0:
    resolution: {integrity: sha512-5o4LsH1lzBzO9UFH63AJ2ad2/S2AVx6NtjOcaz+VTT2h1RiRvbipW72z8M/lxEhcPHDBQwpDrnTF7sXy/7OwCQ==}
    dependencies:
      acorn: 8.8.1
    dev: true

  /sucrase@3.28.0:
    resolution: {integrity: sha512-TK9600YInjuiIhVM3729rH4ZKPOsGeyXUwY+Ugu9eilNbdTFyHr6XcAGYbRVZPDgWj6tgI7bx95aaJjHnbffag==}
    engines: {node: '>=8'}
    hasBin: true
    dependencies:
      commander: 4.1.1
      glob: 7.1.6
      lines-and-columns: 1.2.4
      mz: 2.7.0
      pirates: 4.0.5
      ts-interface-checker: 0.1.13
    dev: true

  /superstruct@0.14.2:
    resolution: {integrity: sha512-nPewA6m9mR3d6k7WkZ8N8zpTWfenFH3q9pA2PkuiZxINr9DKB2+40wEQf0ixn8VaGuJ78AB6iWOtStI+/4FKZQ==}
    dev: false

  /superstruct@1.0.3:
    resolution: {integrity: sha512-8iTn3oSS8nRGn+C2pgXSKPI3jmpm6FExNazNpjvqS6ZUJQCej3PUXEKM8NjHBOs54ExM+LPW/FBRhymrdcCiSg==}
    engines: {node: '>=14.0.0'}
    dev: false

  /supports-color@5.5.0:
    resolution: {integrity: sha512-QjVjwdXIt408MIiAqCX4oUKsgU2EqAGzs2Ppkm4aQYbjm+ZEWEcW4SfFNTr4uMNZma0ey4f5lgLrkB0aX0QMow==}
    engines: {node: '>=4'}
    dependencies:
      has-flag: 3.0.0
    dev: true

  /supports-color@7.2.0:
    resolution: {integrity: sha512-qpCAvRl9stuOHveKsn7HncJRvv501qIacKzQlO/+Lwxc9+0q2wLyv4Dfvt80/DPn2pqOBsJdDiogXGR9+OvwRw==}
    engines: {node: '>=8'}
    dependencies:
      has-flag: 4.0.0
    dev: true

  /supports-preserve-symlinks-flag@1.0.0:
    resolution: {integrity: sha512-ot0WnXS9fgdkgIcePe6RHNk1WA8+muPa6cSjeR3V8K27q9BB1rTE3R1p7Hv0z1ZyAc8s6Vvv8DIyWf681MAt0w==}
    engines: {node: '>= 0.4'}
    dev: true

  /symbol-tree@3.2.4:
    resolution: {integrity: sha512-9QNk5KwDF+Bvz+PyObkmSYjI5ksVUYtjW7AU22r2NKcfLJcXp96hkDWU3+XndOsUb+AQ9QhfzfCT2O+CNWT5Tw==}
    dev: true

  /term-size@2.2.1:
    resolution: {integrity: sha512-wK0Ri4fOGjv/XPy8SBHZChl8CM7uMc5VML7SqiQ0zG7+J5Vr+RMQDoHa2CNT6KHUnTGIXH34UDMkPzAUyapBZg==}
    engines: {node: '>=8'}
    dev: true

  /test-exclude@6.0.0:
    resolution: {integrity: sha512-cAGWPIyOHU6zlmg88jwm7VRyXnMN7iV68OGAbYDk/Mh/xC/pzVPlQtY6ngoIH/5/tciuhGfvESU8GrHrcxD56w==}
    engines: {node: '>=8'}
    dependencies:
      '@istanbuljs/schema': 0.1.3
      glob: 7.2.3
      minimatch: 3.1.2
    dev: true

  /text-encoding-utf-8@1.0.2:
    resolution: {integrity: sha512-8bw4MY9WjdsD2aMtO0OzOCY3pXGYNx2d2FfHRVUKkiCPDWjKuOlhLVASS+pD7VkLTVjW268LYJHwsnPFlBpbAg==}
    dev: false

  /thenify-all@1.6.0:
    resolution: {integrity: sha512-RNxQH/qI8/t3thXJDwcstUO4zeqo64+Uy/+sNVRBx4Xn2OX+OZ9oP+iJnNFqplFra2ZUVeKCSa2oVWi3T4uVmA==}
    engines: {node: '>=0.8'}
    dependencies:
      thenify: 3.3.1
    dev: true

  /thenify@3.3.1:
    resolution: {integrity: sha512-RVZSIV5IG10Hk3enotrhvz0T9em6cyHBLkH/YAZuKqd8hRkKhSfCGIcP2KUY0EPxndzANBmNllzWPwak+bheSw==}
    dependencies:
      any-promise: 1.3.0
    dev: true

  /thread-stream@0.15.2:
    resolution: {integrity: sha512-UkEhKIg2pD+fjkHQKyJO3yoIvAP3N6RlNFt2dUhcS1FGvCD1cQa1M/PGknCLFIyZdtJOWQjejp7bdNqmN7zwdA==}
    dependencies:
      real-require: 0.1.0
    dev: false

  /through@2.3.8:
    resolution: {integrity: sha512-w89qg7PI8wAdvX60bMDP+bFoD5Dvhm9oLheFp5O4a2QF0cSBGsBX4qZmadPMvVqlLJBBci+WqGGOAPvcDeNSVg==}

  /tinybench@2.3.1:
    resolution: {integrity: sha512-hGYWYBMPr7p4g5IarQE7XhlyWveh1EKhy4wUBS1LrHXCKYgvz+4/jCqgmJqZxxldesn05vccrtME2RLLZNW7iA==}
    dev: true

  /tinypool@0.3.0:
    resolution: {integrity: sha512-NX5KeqHOBZU6Bc0xj9Vr5Szbb1j8tUHIeD18s41aDJaPeC5QTdEhK0SpdpUrZlj2nv5cctNcSjaKNanXlfcVEQ==}
    engines: {node: '>=14.0.0'}
    dev: true

  /tinyspy@1.0.2:
    resolution: {integrity: sha512-bSGlgwLBYf7PnUsQ6WOc6SJ3pGOcd+d8AA6EUnLDDM0kWEstC1JIlSZA3UNliDXhd9ABoS7hiRBDCu+XP/sf1Q==}
    engines: {node: '>=14.0.0'}
    dev: true

  /tmp@0.0.33:
    resolution: {integrity: sha512-jRCJlojKnZ3addtTOjdIqoRuPEKBvNXcGYqzO6zWZX8KfKEpnGY5jfggJQ3EjKuu8D4bJRr0y+cYJFmYbImXGw==}
    engines: {node: '>=0.6.0'}
    dependencies:
      os-tmpdir: 1.0.2
    dev: true

  /to-regex-range@5.0.1:
    resolution: {integrity: sha512-65P7iz6X5yEr1cwcgvQxbbIw7Uk3gOy5dIdtZ4rDveLqhrdJP+Li/Hx6tyK0NEb+2GCyneCMJiGqrADCSNk8sQ==}
    engines: {node: '>=8.0'}
    dependencies:
      is-number: 7.0.0
    dev: true

  /toggle-selection@1.0.6:
    resolution: {integrity: sha512-BiZS+C1OS8g/q2RRbJmy59xpyghNBqrr6k5L/uKBGRsTfxmu3ffiRnd8mlGPUVayg8pvfi5urfnu8TU7DVOkLQ==}
    dev: false

  /totalist@3.0.0:
    resolution: {integrity: sha512-eM+pCBxXO/njtF7vdFsHuqb+ElbxqtI4r5EAvk6grfAFyJ6IvWlSkfZ5T9ozC6xWw3Fj1fGoSmrl0gUs46JVIw==}
    engines: {node: '>=6'}
    dev: true

  /tough-cookie@4.1.2:
    resolution: {integrity: sha512-G9fqXWoYFZgTc2z8Q5zaHy/vJMjm+WV0AkAeHxVCQiEB1b+dGvWzFW6QV07cY5jQ5gRkeid2qIkzkxUnmoQZUQ==}
    engines: {node: '>=6'}
    dependencies:
      psl: 1.9.0
      punycode: 2.1.1
      universalify: 0.2.0
      url-parse: 1.5.10
    dev: true

  /tr46@0.0.3:
    resolution: {integrity: sha512-N3WMsuqV66lT30CrXNbEjx4GEwlow3v6rr4mCcv6prnfwhS01rkgyFdjPNBYd9br7LpXV1+Emh01fHnq2Gdgrw==}

  /tr46@1.0.1:
    resolution: {integrity: sha512-dTpowEjclQ7Kgx5SdBkqRzVhERQXov8/l9Ft9dVM9fmg0W0KQSVaXX9T4i6twCPNtYiZM53lpSSUAwJbFPOHxA==}
    dependencies:
      punycode: 2.1.1
    dev: true

  /tr46@3.0.0:
    resolution: {integrity: sha512-l7FvfAHlcmulp8kr+flpQZmVwtu7nfRV7NZujtN0OqES8EL4O4e0qqzL0DC5gAvx/ZC/9lk6rhcUwYvkBnBnYA==}
    engines: {node: '>=12'}
    dependencies:
      punycode: 2.1.1
    dev: true

  /tree-kill@1.2.2:
    resolution: {integrity: sha512-L0Orpi8qGpRG//Nd+H90vFB+3iHnue1zSSGmNOOCh1GLJ7rUKVwV2HvijphGQS2UmhUZewS9VgvxYIdgr+fG1A==}
    hasBin: true
    dev: true

  /trim-newlines@3.0.1:
    resolution: {integrity: sha512-c1PTsA3tYrIsLGkJkzHF+w9F2EyxfXGo4UyJc4pFL++FMjnq0HJS69T3M7d//gKrFKwy429bouPescbjecU+Zw==}
    engines: {node: '>=8'}
    dev: true

  /ts-interface-checker@0.1.13:
    resolution: {integrity: sha512-Y/arvbn+rrz3JCKl9C4kVNfTfSm2/mEp5FSz5EsZSANGPSlQrpRI5M4PKF+mJnE52jOO90PnPSc3Ur3bTQw0gA==}
    dev: true

  /tslib@1.14.1:
    resolution: {integrity: sha512-Xni35NKzjgMrwevysHTCArtLDpPvye8zV/0E4EyYn43P7/7qvQwPh9BGkHewbMulVntbigmcT7rdX3BNo9wRJg==}
    dev: false

  /tslib@2.5.0:
    resolution: {integrity: sha512-336iVw3rtn2BUK7ORdIAHTyxHGRIHVReokCR3XjbckJMK7ms8FysBfhLR8IXnAgy7T0PTPNBWKiH514FOW/WSg==}

  /tsup@6.5.0(typescript@5.0.4):
    resolution: {integrity: sha512-36u82r7rYqRHFkD15R20Cd4ercPkbYmuvRkz3Q1LCm5BsiFNUgpo36zbjVhCOgvjyxNBWNKHsaD5Rl8SykfzNA==}
    engines: {node: '>=14'}
    hasBin: true
    peerDependencies:
      '@swc/core': ^1
      postcss: ^8.4.12
      typescript: ^4.1.0
    peerDependenciesMeta:
      '@swc/core':
        optional: true
      postcss:
        optional: true
      typescript:
        optional: true
    dependencies:
      bundle-require: 3.1.2(esbuild@0.15.18)
      cac: 6.7.14
      chokidar: 3.5.3
      debug: 4.3.4
      esbuild: 0.15.18
      execa: 5.1.1
      globby: 11.1.0
      joycon: 3.1.1
      postcss-load-config: 3.1.4
      resolve-from: 5.0.0
      rollup: 3.11.0
      source-map: 0.8.0-beta.0
      sucrase: 3.28.0
      tree-kill: 1.2.2
      typescript: 5.0.4
    transitivePeerDependencies:
      - supports-color
      - ts-node
    dev: true

  /tty-table@4.1.6:
    resolution: {integrity: sha512-kRj5CBzOrakV4VRRY5kUWbNYvo/FpOsz65DzI5op9P+cHov3+IqPbo1JE1ZnQGkHdZgNFDsrEjrfqqy/Ply9fw==}
    engines: {node: '>=8.0.0'}
    hasBin: true
    dependencies:
      chalk: 4.1.2
      csv: 5.5.3
      kleur: 4.1.5
      smartwrap: 2.0.2
      strip-ansi: 6.0.1
      wcwidth: 1.0.1
      yargs: 17.6.0
    dev: true

  /type-check@0.3.2:
    resolution: {integrity: sha512-ZCmOJdvOWDBYJlzAoFkC+Q0+bUyEOS1ltgp1MGU03fqHG+dbi9tBFU2Rd9QKiDZFAYrhPh2JUf7rZRIuHRKtOg==}
    engines: {node: '>= 0.8.0'}
    dependencies:
      prelude-ls: 1.1.2
    dev: true

  /type-detect@4.0.8:
    resolution: {integrity: sha512-0fr/mIH1dlO+x7TlcMy+bIDqKPsw/70tVyeHW787goQjhmqaZe10uwLujubK9q9Lg6Fiho1KUKDYz0Z7k7g5/g==}
    engines: {node: '>=4'}
    dev: true

  /type-fest@0.13.1:
    resolution: {integrity: sha512-34R7HTnG0XIJcBSn5XhDd7nNFPRcXYRZrBB2O2jdKqYODldSzBAqzsWoZYYvduky73toYS/ESqxPvkDf/F0XMg==}
    engines: {node: '>=10'}
    dev: true

  /type-fest@0.21.3:
    resolution: {integrity: sha512-t0rzBq87m3fVcduHDUFhKmyyX+9eo6WQjZvf51Ea/M0Q7+T374Jp1aUiyUl0GKxp8M/OETVHSDvmkyPgvX+X2w==}
    engines: {node: '>=10'}
    dev: true

  /type-fest@0.6.0:
    resolution: {integrity: sha512-q+MB8nYR1KDLrgr4G5yemftpMC7/QLqVndBmEEdqzmNj5dcFOO4Oo8qlwZE3ULT3+Zim1F8Kq4cBnikNhlCMlg==}
    engines: {node: '>=8'}
    dev: true

  /type-fest@0.8.1:
    resolution: {integrity: sha512-4dbzIzqvjtgiM5rw1k5rEHtBANKmdudhGyBEajN01fEyhaAIhsoKNy6y7+IN93IfpFtwY9iqi7kD+xwKhQsNJA==}
    engines: {node: '>=8'}
    dev: true

  /type-fest@2.19.0:
    resolution: {integrity: sha512-RAH822pAdBgcNMAfWnCBU3CFZcfZ/i1eZjwFU/dsLKumyuuP3niueg2UAukXYF0E2AAoc82ZSSf9J0WQBinzHA==}
    engines: {node: '>=12.20'}
    dev: true

  /typedarray-to-buffer@3.1.5:
    resolution: {integrity: sha512-zdu8XMNEDepKKR+XYOXAVPtWui0ly0NtohUscw+UmaHiAWT8hrV1rr//H6V+0DvJ3OQ19S979M0laLfX8rm82Q==}
    dependencies:
      is-typedarray: 1.0.0
    dev: false

  /typescript@5.0.4:
    resolution: {integrity: sha512-cW9T5W9xY37cc+jfEnaUvX91foxtHkza3Nw3wkoF4sSlKn0MONdkdEndig/qPBWXNkmplh3NzayQzCiHM4/hqw==}
    engines: {node: '>=12.20'}
    hasBin: true

  /uint8arrays@3.1.0:
    resolution: {integrity: sha512-ei5rfKtoRO8OyOIor2Rz5fhzjThwIHJZ3uyDPnDHTXbP0aMQ1RN/6AI5B5d9dBxJOU+BvOAk7ZQ1xphsX8Lrog==}
    dependencies:
      multiformats: 9.9.0
    dev: false

  /unbox-primitive@1.0.2:
    resolution: {integrity: sha512-61pPlCD9h51VoreyJ0BReideM3MDKMKnh6+V9L08331ipq6Q8OFXZYiqP6n/tbHx4s5I9uRhcye6BrbkizkBDw==}
    dependencies:
      call-bind: 1.0.2
      has-bigints: 1.0.2
      has-symbols: 1.0.3
      which-boxed-primitive: 1.0.2
    dev: true

  /universalify@0.1.2:
    resolution: {integrity: sha512-rBJeI5CXAlmy1pV+617WB9J63U6XcazHHF2f2dbJix4XzpUF0RS3Zbj0FGIOCAva5P/d/GBOYaACQ1w+0azUkg==}
    engines: {node: '>= 4.0.0'}
    dev: true

  /universalify@0.2.0:
    resolution: {integrity: sha512-CJ1QgKmNg3CwvAv/kOFmtnEN05f0D/cn9QntgNOQlQF9dgvVTHj3t+8JPdjqawCHk7V/KA+fbUqzZ9XWhcqPUg==}
    engines: {node: '>= 4.0.0'}
    dev: true

  /universalify@2.0.0:
    resolution: {integrity: sha512-hAZsKq7Yy11Zu1DE0OzWjw7nnLZmJZYTDZZyEFHZdUhV8FkH5MCfoU1XMaxXovpyW5nq5scPqq0ZDP9Zyl04oQ==}
    engines: {node: '>= 10.0.0'}
    dev: true

  /url-parse@1.5.10:
    resolution: {integrity: sha512-WypcfiRhfeUP9vvF0j6rw0J3hrWrw6iZv3+22h6iRMJ/8z1Tj6XfLP4DsUix5MhMPnXpiHDoKyoZ/bdCkwBCiQ==}
    dependencies:
      querystringify: 2.2.0
      requires-port: 1.0.0
    dev: true

  /use-sync-external-store@1.2.0(react@18.2.0):
    resolution: {integrity: sha512-eEgnFxGQ1Ife9bzYs6VLi8/4X6CObHMw9Qr9tPY43iKwsPw8xE8+EFsf/2cFZ5S3esXgpWgtSCtLNS41F+sKPA==}
    peerDependencies:
      react: ^16.8.0 || ^17.0.0 || ^18.0.0
    dependencies:
      react: 18.2.0
    dev: false

  /utf-8-validate@5.0.10:
    resolution: {integrity: sha512-Z6czzLq4u8fPOyx7TU6X3dvUZVvoJmxSQ+IcrlmagKhilxlhZgxPK6C5Jqbkw1IDUmFTM+cz9QDnnLTwDz/2gQ==}
    engines: {node: '>=6.14.2'}
    requiresBuild: true
    dependencies:
      node-gyp-build: 4.5.0

  /util-deprecate@1.0.2:
    resolution: {integrity: sha512-EPD5q1uXyFxJpCrLnCc1nHnq3gOa6DZBocAIiI2TaSCA7VCJ1UJDMagCzIkXNsUYfD1daK//LTEQ8xiIbrHtcw==}

  /util@0.12.5:
    resolution: {integrity: sha512-kZf/K6hEIrWHI6XqOFUiiMa+79wE/D8Q+NCNAWclkyg3b4d2k7s0QGepNjiABc+aR3N1PAyHL7p6UcLY6LmrnA==}
    dependencies:
      inherits: 2.0.4
      is-arguments: 1.1.1
      is-generator-function: 1.0.10
      is-typed-array: 1.1.10
      which-typed-array: 1.1.9

  /uuid@8.3.2:
    resolution: {integrity: sha512-+NYs2QeMWy+GWFOEm9xnn6HCDp0l7QBD7ml8zLUmJ+93Q5NF0NocErnwkTkXVFNiX3/fpC6afS8Dhb/gz7R7eg==}
    hasBin: true
    dev: false

<<<<<<< HEAD
  /uuid@9.0.0:
    resolution: {integrity: sha512-MXcSTerfPa4uqyzStbRoTgt5XIe3x5+42+q1sDuy3R5MDk66URdLMOZe5aPX/SQd+kuYAh0FdP/pO28IkQyTeg==}
    hasBin: true
    dev: false

=======
>>>>>>> 827df8a2
  /v8-to-istanbul@9.0.1:
    resolution: {integrity: sha512-74Y4LqY74kLE6IFyIjPtkSTWzUZmj8tdHT9Ii/26dvQ6K9Dl2NbEfj0XgU2sHCtKgt5VupqhlO/5aWuqS+IY1w==}
    engines: {node: '>=10.12.0'}
    dependencies:
      '@jridgewell/trace-mapping': 0.3.17
      '@types/istanbul-lib-coverage': 2.0.4
      convert-source-map: 1.9.0
    dev: true

  /validate-npm-package-license@3.0.4:
    resolution: {integrity: sha512-DpKm2Ui/xN7/HQKCtpZxoRWBhZ9Z0kqtygG8XCgNQ8ZlDnxuQmWhj566j8fN4Cu3/JmbhsDo7fcAJq4s9h27Ew==}
    dependencies:
      spdx-correct: 3.1.1
      spdx-expression-parse: 3.0.1
    dev: true

  /valtio@1.10.5(react@18.2.0):
    resolution: {integrity: sha512-jTp0k63VXf4r5hPoaC6a6LCG4POkVSh629WLi1+d5PlajLsbynTMd7qAgEiOSPxzoX5iNvbN7iZ/k/g29wrNiQ==}
    engines: {node: '>=12.20.0'}
    peerDependencies:
      react: '>=16.8'
    peerDependenciesMeta:
      react:
        optional: true
    dependencies:
      proxy-compare: 2.5.1
      react: 18.2.0
      use-sync-external-store: 1.2.0(react@18.2.0)
    dev: false

  /viem@0.3.35(typescript@5.0.4):
    resolution: {integrity: sha512-r9GrjAwY5BAehRAMSDJQGpPWGM6sKbAftb3GVny/rLCdjjtK4Zz2B3HOcjOQEM7jo+3LfPWSd85rBkNEpWntiA==}
    dependencies:
      '@adraffy/ens-normalize': 1.9.0
      '@noble/curves': 1.0.0
      '@noble/hashes': 1.3.0
      '@scure/bip32': 1.3.0
      '@scure/bip39': 1.2.0
      '@wagmi/chains': 0.2.16(typescript@5.0.4)
      abitype: 0.8.7(typescript@5.0.4)
      isomorphic-ws: 5.0.0(ws@8.12.0)
      ws: 8.12.0(bufferutil@4.0.7)(utf-8-validate@5.0.10)
    transitivePeerDependencies:
      - bufferutil
      - typescript
      - utf-8-validate
      - zod
    dev: true

  /vite@3.2.2:
    resolution: {integrity: sha512-pLrhatFFOWO9kS19bQ658CnRYzv0WLbsPih6R+iFeEEhDOuYgYCX2rztUViMz/uy/V8cLCJvLFeiOK7RJEzHcw==}
    engines: {node: ^14.18.0 || >=16.0.0}
    hasBin: true
    peerDependencies:
      less: '*'
      sass: '*'
      stylus: '*'
      sugarss: '*'
      terser: ^5.4.0
    peerDependenciesMeta:
      less:
        optional: true
      sass:
        optional: true
      stylus:
        optional: true
      sugarss:
        optional: true
      terser:
        optional: true
    dependencies:
      esbuild: 0.15.18
      postcss: 8.4.18
      resolve: 1.22.1
      rollup: 2.79.1
    optionalDependencies:
      fsevents: 2.3.2
    dev: true

  /vitest@0.25.8(@vitest/ui@0.25.8)(jsdom@20.0.3):
    resolution: {integrity: sha512-X75TApG2wZTJn299E/TIYevr4E9/nBo1sUtZzn0Ci5oK8qnpZAZyhwg0qCeMSakGIWtc6oRwcQFyFfW14aOFWg==}
    engines: {node: '>=v14.16.0'}
    hasBin: true
    peerDependencies:
      '@edge-runtime/vm': '*'
      '@vitest/browser': '*'
      '@vitest/ui': '*'
      happy-dom: '*'
      jsdom: '*'
    peerDependenciesMeta:
      '@edge-runtime/vm':
        optional: true
      '@vitest/browser':
        optional: true
      '@vitest/ui':
        optional: true
      happy-dom:
        optional: true
      jsdom:
        optional: true
    dependencies:
      '@types/chai': 4.3.4
      '@types/chai-subset': 1.3.3
      '@types/node': 18.11.18
      '@vitest/ui': 0.25.8
      acorn: 8.8.1
      acorn-walk: 8.2.0
      chai: 4.3.7
      debug: 4.3.4
      jsdom: 20.0.3
      local-pkg: 0.4.2
      source-map: 0.6.1
      strip-literal: 1.0.0
      tinybench: 2.3.1
      tinypool: 0.3.0
      tinyspy: 1.0.2
      vite: 3.2.2
    transitivePeerDependencies:
      - less
      - sass
      - stylus
      - sugarss
      - supports-color
      - terser
    dev: true

  /w3c-xmlserializer@4.0.0:
    resolution: {integrity: sha512-d+BFHzbiCx6zGfz0HyQ6Rg69w9k19nviJspaj4yNscGjrHu94sVP+aRm75yEbCh+r2/yR+7q6hux9LVtbuTGBw==}
    engines: {node: '>=14'}
    dependencies:
      xml-name-validator: 4.0.0
    dev: true

  /wcwidth@1.0.1:
    resolution: {integrity: sha512-XHPEwS0q6TaxcvG85+8EYkbiCux2XtWG2mkc47Ng2A77BQu9+DqIOJldST4HgPkuea7dvKSj5VgX3P1d4rW8Tg==}
    dependencies:
      defaults: 1.0.4
    dev: true

  /web-encoding@1.1.5:
    resolution: {integrity: sha512-HYLeVCdJ0+lBYV2FvNZmv3HJ2Nt0QYXqZojk3d9FJOLkwnuhzM9tmamh8d7HPM8QqjKH8DeHkFTx+CFlWpZZDA==}
    dependencies:
      util: 0.12.5
    optionalDependencies:
      '@zxing/text-encoding': 0.9.0
    dev: true

  /webidl-conversions@3.0.1:
    resolution: {integrity: sha512-2JAn3z8AR6rjK8Sm8orRC0h/bcl/DqL7tRPdGZ4I1CjdF+EaMLmYxBHyXuKL849eucPFhvBoxMsflfOb8kxaeQ==}

  /webidl-conversions@4.0.2:
    resolution: {integrity: sha512-YQ+BmxuTgd6UXZW3+ICGfyqRyHXVlD5GtQr5+qjiNW7bF0cqrzX500HVXPBOvgXb5YnzDd+h0zqyv61KUD7+Sg==}
    dev: true

  /webidl-conversions@7.0.0:
    resolution: {integrity: sha512-VwddBukDzu71offAQR975unBIGqfKZpM+8ZX6ySk8nYhVoo5CYaZyzt3YBvYtRtO+aoGlqxPg/B87NGVZ/fu6g==}
    engines: {node: '>=12'}
    dev: true

  /whatwg-encoding@2.0.0:
    resolution: {integrity: sha512-p41ogyeMUrw3jWclHWTQg1k05DSVXPLcVxRTYsXUk+ZooOCZLcoYgPZ/HL/D/N+uQPOtcp1me1WhBEaX02mhWg==}
    engines: {node: '>=12'}
    dependencies:
      iconv-lite: 0.6.3
    dev: true

  /whatwg-mimetype@3.0.0:
    resolution: {integrity: sha512-nt+N2dzIutVRxARx1nghPKGv1xHikU7HKdfafKkLNLindmPU/ch3U31NOCGGA/dmPcmb1VlofO0vnKAcsm0o/Q==}
    engines: {node: '>=12'}
    dev: true

  /whatwg-url@11.0.0:
    resolution: {integrity: sha512-RKT8HExMpoYx4igMiVMY83lN6UeITKJlBQ+vR/8ZJ8OCdSiN3RwCq+9gH0+Xzj0+5IrM6i4j/6LuvzbZIQgEcQ==}
    engines: {node: '>=12'}
    dependencies:
      tr46: 3.0.0
      webidl-conversions: 7.0.0
    dev: true

  /whatwg-url@5.0.0:
    resolution: {integrity: sha512-saE57nupxk6v3HY35+jzBwYa0rKSy0XR8JSxZPwgLr7ys0IBzhGviA1/TUGJLmSVqs8pb9AnvICXEuOHLprYTw==}
    dependencies:
      tr46: 0.0.3
      webidl-conversions: 3.0.1

  /whatwg-url@7.1.0:
    resolution: {integrity: sha512-WUu7Rg1DroM7oQvGWfOiAK21n74Gg+T4elXEQYkOhtyLeWiJFoOGLXPKI/9gzIie9CtwVLm8wtw6YJdKyxSjeg==}
    dependencies:
      lodash.sortby: 4.7.0
      tr46: 1.0.1
      webidl-conversions: 4.0.2
    dev: true

  /which-boxed-primitive@1.0.2:
    resolution: {integrity: sha512-bwZdv0AKLpplFY2KZRX6TvyuN7ojjr7lwkg6ml0roIy9YeuSr7JS372qlNW18UQYzgYK9ziGcerWqZOmEn9VNg==}
    dependencies:
      is-bigint: 1.0.4
      is-boolean-object: 1.1.2
      is-number-object: 1.0.7
      is-string: 1.0.7
      is-symbol: 1.0.4
    dev: true

  /which-module@2.0.0:
    resolution: {integrity: sha512-B+enWhmw6cjfVC7kS8Pj9pCrKSc5txArRyaYGe088shv/FGWH+0Rjx/xPgtsWfsUtS27FkP697E4DDhgrgoc0Q==}

  /which-pm@2.0.0:
    resolution: {integrity: sha512-Lhs9Pmyph0p5n5Z3mVnN0yWcbQYUAD7rbQUiMsQxOJ3T57k7RFe35SUwWMf7dsbDZks1uOmw4AecB/JMDj3v/w==}
    engines: {node: '>=8.15'}
    dependencies:
      load-yaml-file: 0.2.0
      path-exists: 4.0.0
    dev: true

  /which-typed-array@1.1.9:
    resolution: {integrity: sha512-w9c4xkx6mPidwp7180ckYWfMmvxpjlZuIudNtDf4N/tTAUB8VJbX25qZoAsrtGuYNnGw3pa0AXgbGKRB8/EceA==}
    engines: {node: '>= 0.4'}
    dependencies:
      available-typed-arrays: 1.0.5
      call-bind: 1.0.2
      for-each: 0.3.3
      gopd: 1.0.1
      has-tostringtag: 1.0.0
      is-typed-array: 1.1.10

  /which@1.3.1:
    resolution: {integrity: sha512-HxJdYWq1MTIQbJ3nw0cqssHoTNU267KlrDuGZ1WYlxDStUtKUhOaJmh112/TZmHxxUfuJqPXSOm7tDyas0OSIQ==}
    hasBin: true
    dependencies:
      isexe: 2.0.0
    dev: true

  /which@2.0.2:
    resolution: {integrity: sha512-BLI3Tl1TW3Pvl70l3yq3Y64i+awpwXqsGBYWkkqMtnbXgrMD+yj7rhW0kuEDxzJaYXGjEW5ogapKNMEKNMjibA==}
    engines: {node: '>= 8'}
    hasBin: true
    dependencies:
      isexe: 2.0.0
    dev: true

  /word-wrap@1.2.3:
    resolution: {integrity: sha512-Hz/mrNwitNRh/HUAtM/VT/5VH+ygD6DV7mYKZAtHOrbs8U7lvPS6xf7EJKMF0uW1KJCl0H701g3ZGus+muE5vQ==}
    engines: {node: '>=0.10.0'}
    dev: true

  /wrap-ansi@6.2.0:
    resolution: {integrity: sha512-r6lPcBGxZXlIcymEu7InxDMhdW0KDxpLgoFLcguasxCaJ/SOIZwINatK9KY/tf+ZrlywOKU0UDj3ATXUBfxJXA==}
    engines: {node: '>=8'}
    dependencies:
      ansi-styles: 4.3.0
      string-width: 4.2.3
      strip-ansi: 6.0.1

  /wrap-ansi@7.0.0:
    resolution: {integrity: sha512-YVGIj2kamLSTxw6NsZjoBxfSwsn0ycdesmc4p+Q21c5zPuZ1pl+NfxVdxPtdHvmNVOQ6XSYG4AUtyt/Fi7D16Q==}
    engines: {node: '>=10'}
    dependencies:
      ansi-styles: 4.3.0
      string-width: 4.2.3
      strip-ansi: 6.0.1
    dev: true

  /wrappy@1.0.2:
    resolution: {integrity: sha512-l4Sp/DRseor9wL6EvV2+TuQn63dMkPjZ/sp9XkghTEbV9KlPS1xUsZ3u7/IQO4wxtcFB4bgpQPRcR3QCvezPcQ==}

  /ws@7.4.6:
    resolution: {integrity: sha512-YmhHDO4MzaDLB+M9ym/mDA5z0naX8j7SIlT8f8z+I0VtzsRbekxEutHSme7NPS2qE8StCYQNUnfWdXta/Yu85A==}
    engines: {node: '>=8.3.0'}
    peerDependencies:
      bufferutil: ^4.0.1
      utf-8-validate: ^5.0.2
    peerDependenciesMeta:
      bufferutil:
        optional: true
      utf-8-validate:
        optional: true
    dev: false

  /ws@7.5.9:
    resolution: {integrity: sha512-F+P9Jil7UiSKSkppIiD94dN07AwvFixvLIj1Og1Rl9GGMuNipJnV9JzjD6XuqmAeiswGvUmNLjr5cFuXwNS77Q==}
    engines: {node: '>=8.3.0'}
    peerDependencies:
      bufferutil: ^4.0.1
      utf-8-validate: ^5.0.2
    peerDependenciesMeta:
      bufferutil:
        optional: true
      utf-8-validate:
        optional: true
    dev: false

  /ws@8.12.0(bufferutil@4.0.7)(utf-8-validate@5.0.10):
    resolution: {integrity: sha512-kU62emKIdKVeEIOIKVegvqpXMSTAMLJozpHZaJNDYqBjzlSYXQGviYwN1osDLJ9av68qHd4a2oSjd7yD4pacig==}
    engines: {node: '>=10.0.0'}
    peerDependencies:
      bufferutil: ^4.0.1
      utf-8-validate: '>=5.0.2'
    peerDependenciesMeta:
      bufferutil:
        optional: true
      utf-8-validate:
        optional: true
    dependencies:
      bufferutil: 4.0.7
      utf-8-validate: 5.0.10

  /ws@8.9.0:
    resolution: {integrity: sha512-Ja7nszREasGaYUYCI2k4lCKIRTt+y7XuqVoHR44YpI49TtryyqbqvDMn5eqfW7e6HzTukDRIsXqzVHScqRcafg==}
    engines: {node: '>=10.0.0'}
    peerDependencies:
      bufferutil: ^4.0.1
      utf-8-validate: ^5.0.2
    peerDependenciesMeta:
      bufferutil:
        optional: true
      utf-8-validate:
        optional: true
    dev: false

  /xhr2-cookies@1.1.0:
    resolution: {integrity: sha512-hjXUA6q+jl/bd8ADHcVfFsSPIf+tyLIjuO9TwJC9WI6JP2zKcS7C+p56I9kCLLsaCiNT035iYvEUUzdEFj/8+g==}
    dependencies:
      cookiejar: 2.1.4
    dev: false

  /xml-name-validator@4.0.0:
    resolution: {integrity: sha512-ICP2e+jsHvAj2E2lIHxa5tjXRlKDJo4IdvPvCXbXQGdzSfmSpNVyIKMvoZHjDY9DP0zV17iI85o90vRFXNccRw==}
    engines: {node: '>=12'}
    dev: true

  /xmlchars@2.2.0:
    resolution: {integrity: sha512-JZnDKK8B0RCDw84FNdDAIpZK+JuJw+s7Lz8nksI7SIuU3UXJJslUthsi+uWBUYOwPFwW7W7PRLRfUKpxjtjFCw==}
    dev: true

  /xtend@4.0.2:
    resolution: {integrity: sha512-LKYU1iAXJXUgAXn9URjiu+MWhyUXHsvfp7mcuYm9dSUKK0/CjtrUwFAxD82/mCWbtLsGjFIad0wIsod4zrTAEQ==}
    engines: {node: '>=0.4'}
    dev: false

  /y18n@4.0.3:
    resolution: {integrity: sha512-JKhqTOwSrqNA1NY5lSztJ1GrBiUodLMmIZuLiDaMRJ+itFd+ABVE8XBjOvIWL+rSqNDC74LCSFmlb/U4UZ4hJQ==}

  /y18n@5.0.8:
    resolution: {integrity: sha512-0pfFzegeDWJHJIAmTLRP2DwHjdF5s7jo9tuztdQxAhINCdvS+3nGINqPd00AphqJR/0LhANUS6/+7SCb98YOfA==}
    engines: {node: '>=10'}
    dev: true

  /yallist@2.1.2:
    resolution: {integrity: sha512-ncTzHV7NvsQZkYe1DW7cbDLm0YpzHmZF5r/iyP3ZnQtMiJ+pjzisCiMNI+Sj+xQF5pXhSHxSB3uDbsBTzY/c2A==}
    dev: true

  /yallist@4.0.0:
    resolution: {integrity: sha512-3wdGidZyq5PB084XLES5TpOSRA3wjXAlIWMhum2kRcv/41Sn2emQ0dycQW4uZXLejwKvg6EsvbdlVL+FYEct7A==}
    dev: false

  /yaml@1.10.2:
    resolution: {integrity: sha512-r3vXyErRCYJ7wg28yvBY5VSoAF8ZvlcW9/BwUzEtUsjvX/DKs24dIkuwjtuprwJJHsbyUbLApepYTR1BN4uHrg==}
    engines: {node: '>= 6'}
    dev: true

  /yargs-parser@18.1.3:
    resolution: {integrity: sha512-o50j0JeToy/4K6OZcaQmW6lyXXKhq7csREXcDwk2omFPJEwUNOVtJKvmDr9EI1fAJZUyZcRF7kxGBWmRXudrCQ==}
    engines: {node: '>=6'}
    dependencies:
      camelcase: 5.3.1
      decamelize: 1.2.0

  /yargs-parser@20.2.9:
    resolution: {integrity: sha512-y11nGElTIV+CT3Zv9t7VKl+Q3hTQoT9a1Qzezhhl6Rp21gJ/IVTW7Z3y9EWXhuUBC2Shnf+DX0antecpAwSP8w==}
    engines: {node: '>=10'}
    dev: true

  /yargs-parser@21.1.1:
    resolution: {integrity: sha512-tVpsJW7DdjecAiFpbIB1e3qxIQsE6NoPc5/eTdrbbIC4h0LVsWhnoa3g+m2HclBIujHzsxZ4VJVA+GUuc2/LBw==}
    engines: {node: '>=12'}
    dev: true

  /yargs@15.4.1:
    resolution: {integrity: sha512-aePbxDmcYW++PaqBsJ+HYUFwCdv4LVvdnhBy78E57PIor8/OVvhMrADFFEDh8DHDFRv/O9i3lPhsENjO7QX0+A==}
    engines: {node: '>=8'}
    dependencies:
      cliui: 6.0.0
      decamelize: 1.2.0
      find-up: 4.1.0
      get-caller-file: 2.0.5
      require-directory: 2.1.1
      require-main-filename: 2.0.0
      set-blocking: 2.0.0
      string-width: 4.2.3
      which-module: 2.0.0
      y18n: 4.0.3
      yargs-parser: 18.1.3

  /yargs@16.2.0:
    resolution: {integrity: sha512-D1mvvtDG0L5ft/jGWkLpG1+m0eQxOfaBvTNELraWj22wSVUMWxZUvYgJYcKh6jGGIkJFhH4IZPQhR4TKpc8mBw==}
    engines: {node: '>=10'}
    dependencies:
      cliui: 7.0.4
      escalade: 3.1.1
      get-caller-file: 2.0.5
      require-directory: 2.1.1
      string-width: 4.2.3
      y18n: 5.0.8
      yargs-parser: 20.2.9
    dev: true

  /yargs@17.6.0:
    resolution: {integrity: sha512-8H/wTDqlSwoSnScvV2N/JHfLWOKuh5MVla9hqLjK3nsfyy6Y4kDSYSvkU5YCUEPOSnRXfIyx3Sq+B/IWudTo4g==}
    engines: {node: '>=12'}
    dependencies:
      cliui: 8.0.1
      escalade: 3.1.1
      get-caller-file: 2.0.5
      require-directory: 2.1.1
      string-width: 4.2.3
      y18n: 5.0.8
      yargs-parser: 21.1.1
    dev: true

  /yocto-queue@0.1.0:
    resolution: {integrity: sha512-rVksvsnNCdJ/ohGc6xgPwyN8eheCxsiLM8mxuE/t/mOVqJewPuO1miLpTHQiRgTKCLexL4MeAFVagts7HmNZ2Q==}
    engines: {node: '>=10'}
    dev: true<|MERGE_RESOLUTION|>--- conflicted
+++ resolved
@@ -107,15 +107,6 @@
       abitype:
         specifier: 0.8.7
         version: 0.8.7(typescript@5.0.4)
-<<<<<<< HEAD
-      eth-provider:
-        specifier: ^0.13.6
-        version: 0.13.6
-      ethereum-provider:
-        specifier: ^0.7.7
-        version: 0.7.7
-=======
->>>>>>> 827df8a2
       eventemitter3:
         specifier: ^4.0.7
         version: 4.0.7
@@ -4226,15 +4217,6 @@
       object-keys: 1.1.1
     dev: true
 
-<<<<<<< HEAD
-  /oboe@2.1.5:
-    resolution: {integrity: sha512-zRFWiF+FoicxEs3jNI/WYUrVEgA7DeET/InK0XQuudGHRg8iIob3cNPrJTKaz4004uaA9Pbe+Dwa8iluhjLZWA==}
-    dependencies:
-      http-https: 1.0.0
-    dev: false
-
-=======
->>>>>>> 827df8a2
   /on-exit-leak-free@0.2.0:
     resolution: {integrity: sha512-dqaz3u44QbRXQooZLTUKU41ZrzYrcvLISVgbrzbyCMxpmSLJvZ3ZamIJIZ29P6OhZIkNIQKosdeM6t1LYbA9hg==}
     dev: false
@@ -5412,14 +5394,6 @@
     hasBin: true
     dev: false
 
-<<<<<<< HEAD
-  /uuid@9.0.0:
-    resolution: {integrity: sha512-MXcSTerfPa4uqyzStbRoTgt5XIe3x5+42+q1sDuy3R5MDk66URdLMOZe5aPX/SQd+kuYAh0FdP/pO28IkQyTeg==}
-    hasBin: true
-    dev: false
-
-=======
->>>>>>> 827df8a2
   /v8-to-istanbul@9.0.1:
     resolution: {integrity: sha512-74Y4LqY74kLE6IFyIjPtkSTWzUZmj8tdHT9Ii/26dvQ6K9Dl2NbEfj0XgU2sHCtKgt5VupqhlO/5aWuqS+IY1w==}
     engines: {node: '>=10.12.0'}
